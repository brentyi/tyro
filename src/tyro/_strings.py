--- conflicted
+++ resolved
@@ -108,10 +108,7 @@
 
         # Handle _SpecialForm version of Union, which doesn't have __name__,
         # normalize UnionType to Union, etc.
-<<<<<<< HEAD
-=======
         orig_name: str | None
->>>>>>> c3791a91
         if is_typing_union(orig):
             orig_name = "Union"
         else:
