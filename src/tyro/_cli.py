--- conflicted
+++ resolved
@@ -229,24 +229,6 @@
     # memory address conflicts.
     _unsafe_cache.clear_cache()
 
-<<<<<<< HEAD
-    with _strings.delimeter_context("_" if use_underscores else "-"):
-        output = _cli_impl(
-            f,
-            prog=prog,
-            description=description,
-            args=args,
-            default=default,
-            return_parser=False,
-            return_unknown_args=return_unknown_args,
-            use_underscores=use_underscores,
-            console_outputs=console_outputs,
-            add_help=add_help,
-            compact_help=compact_help,
-            config=config,
-            registry=registry,
-            **deprecated_kwargs,
-=======
     try:
         with _strings.delimeter_context("_" if use_underscores else "-"):
             output = _cli_impl(
@@ -260,6 +242,7 @@
                 use_underscores=use_underscores,
                 console_outputs=console_outputs,
                 add_help=add_help,
+                compact_help=compact_help,
                 config=config,
                 registry=registry,
                 **deprecated_kwargs,
@@ -280,7 +263,6 @@
             ),
             file=sys.stderr,
             flush=True,
->>>>>>> 6ad144bd
         )
         sys.exit(2)
 
