"""Core public API."""

from __future__ import annotations

import contextlib
import pathlib
import sys
import time
import warnings
from typing import Callable, Literal, Sequence, TypeVar, cast, overload

import shtab
from typing_extensions import Annotated

from . import (
    _arguments,
    _calling,
    _parsers,
    _resolver,
    _singleton,
    _strings,
    _unsafe_cache,
    conf,
)
from . import _fmtlib as fmt
<<<<<<< HEAD
from ._backends import _argparse as argparse
=======
>>>>>>> 67f03e0b
from ._typing import TypeForm
from .constructors import ConstructorRegistry

OutT = TypeVar("OutT")

# Benchmarking helper.
ENABLE_TIMING = False


def enable_timing(enable: bool) -> None:
    """Enable or disable timing context managers."""
    global ENABLE_TIMING
    ENABLE_TIMING = enable


@contextlib.contextmanager
def timing_context(name: str):
    """Context manager to time a block of code."""
    if not ENABLE_TIMING:
        yield
        return

    start_time = time.perf_counter()
    yield
    end_time = time.perf_counter()
    elapsed_time = end_time - start_time
    print(f"{name} took {elapsed_time:.4f} seconds", file=sys.stderr, flush=True)


# The overload here is necessary for pyright and pylance due to special-casing
# related to using typing.Type[] as a temporary replacement for
# typing.TypeForm[].
#
# https://github.com/microsoft/pyright/issues/4298


@overload
def cli(
    f: TypeForm[OutT],
    *,
    prog: None | str = None,
    description: None | str = None,
    args: None | Sequence[str] = None,
    default: _singleton.NonpropagatingMissingType | OutT = _singleton.MISSING_NONPROP,
    return_unknown_args: Literal[False] = False,
    use_underscores: bool = False,
    console_outputs: bool = True,
    add_help: bool = True,
    config: None | Sequence[conf._markers.Marker] = None,
    registry: None | ConstructorRegistry = None,
) -> OutT: ...


@overload
def cli(
    f: TypeForm[OutT],
    *,
    prog: None | str = None,
    description: None | str = None,
    args: None | Sequence[str] = None,
    default: _singleton.NonpropagatingMissingType | OutT = _singleton.MISSING_NONPROP,
    return_unknown_args: Literal[True],
    use_underscores: bool = False,
    console_outputs: bool = True,
    add_help: bool = True,
    config: None | Sequence[conf._markers.Marker] = None,
    registry: None | ConstructorRegistry = None,
) -> tuple[OutT, list[str]]: ...


@overload
def cli(
    f: Callable[..., OutT],
    *,
    prog: None | str = None,
    description: None | str = None,
    args: None | Sequence[str] = None,
    # Passing a default makes sense for things like dataclasses, but are not
    # supported for general callables. These can, however, be specified in the
    # signature of the callable itself.
    default: _singleton.NonpropagatingMissingType = _singleton.MISSING_NONPROP,
    return_unknown_args: Literal[False] = False,
    use_underscores: bool = False,
    console_outputs: bool = True,
    add_help: bool = True,
    config: None | Sequence[conf._markers.Marker] = None,
    registry: None | ConstructorRegistry = None,
) -> OutT: ...


@overload
def cli(
    f: Callable[..., OutT],
    *,
    prog: None | str = None,
    description: None | str = None,
    args: None | Sequence[str] = None,
    # Passing a default makes sense for things like dataclasses, but are not
    # supported for general callables. These can, however, be specified in the
    # signature of the callable itself.
    default: _singleton.NonpropagatingMissingType = _singleton.MISSING_NONPROP,
    return_unknown_args: Literal[True],
    use_underscores: bool = False,
    console_outputs: bool = True,
    add_help: bool = True,
    config: None | Sequence[conf._markers.Marker] = None,
    registry: None | ConstructorRegistry = None,
) -> tuple[OutT, list[str]]: ...


def cli(
    f: TypeForm[OutT] | Callable[..., OutT],
    *,
    prog: None | str = None,
    description: None | str = None,
    args: None | Sequence[str] = None,
    default: _singleton.NonpropagatingMissingType | OutT = _singleton.MISSING_NONPROP,
    return_unknown_args: bool = False,
    use_underscores: bool = False,
    console_outputs: bool = True,
    add_help: bool = True,
    config: None | Sequence[conf._markers.Marker] = None,
    registry: None | ConstructorRegistry = None,
    **deprecated_kwargs,
) -> OutT | tuple[OutT, list[str]]:
    """Generate a command-line interface from type annotations and populate the target with arguments.

    :func:`cli()` is the core function of tyro. It takes a type-annotated function or class
    and automatically generates a command-line interface to populate it from user arguments.

    Two main usage patterns are supported:

    1. With a function (CLI arguments become function parameters):

       .. code-block:: python

          import tyro

          def main(a: str, b: str) -> None:
              print(a, b)

          if __name__ == "__main__":
              tyro.cli(main)  # Parses CLI args, calls main() with them

    2. With a class (CLI arguments become object attributes):

       .. code-block:: python

          from dataclasses import dataclass
          from pathlib import Path

          import tyro

          @dataclass
          class Config:
              a: str
              b: str

          if __name__ == "__main__":
              config = tyro.cli(Config)  # Parses CLI args, returns populated AppConfig
              print(f"Config: {config}")

    Args:
        f: The function or type to populate from command-line arguments. This must have
            type-annotated inputs for tyro to work correctly.
        prog: The name of the program to display in the help text. If not specified, the
            script filename is used. This mirrors the argument from
            :py:class:`argparse.ArgumentParser()`.
        description: The description text shown at the top of the help output. If not
            specified, the docstring of `f` is used. This mirrors the argument from
            :py:class:`argparse.ArgumentParser()`.
        args: If provided, parse arguments from this sequence of strings instead of
            the command line. This is useful for testing or programmatic usage. This mirrors
            the argument from :py:meth:`argparse.ArgumentParser.parse_args()`.
        default: An instance to use for default values. This is only supported if ``f`` is a
            type like a dataclass or dictionary, not if ``f`` is a general callable like a
            function. This is useful for merging CLI arguments with values loaded from
            elsewhere, such as a config file.
        return_unknown_args: If True, returns a tuple of the output and a list of unknown
            arguments that weren't consumed by the parser. This mirrors the behavior of
            :py:meth:`argparse.ArgumentParser.parse_known_args()`.
        use_underscores: If True, uses underscores as word delimiters in the help text
            instead of hyphens. This only affects the displayed help; both underscores and
            hyphens are treated equivalently during parsing. The default (False) follows the
            GNU style guide for command-line options.
            https://www.gnu.org/software/libc/manual/html_node/Argument-Syntax.html
        console_outputs: If set to False, suppresses parsing errors and help messages.
            This is useful in distributed settings where tyro.cli() is called from multiple
            workers but console output is only desired from the main process.
        add_help: Add a -h/--help option to the parser. This mirrors the argument from
            :py:class:`argparse.ArgumentParser()`.
        config: A sequence of configuration marker objects from :mod:`tyro.conf`. This
            allows applying markers globally instead of annotating individual fields.
            For example: ``tyro.cli(Config, config=(tyro.conf.PositionalRequiredArgs,))``
        registry: A :class:`tyro.constructors.ConstructorRegistry` instance containing custom
            constructor rules.

    Returns:
        If ``f`` is a type (like a dataclass), returns an instance of that type populated
        with values from the command line. If ``f`` is a function, calls the function with
        arguments from the command line and returns its result. If ``return_unknown_args``
        is True, returns a tuple of the result and a list of unused command-line arguments.
    """

    # Make sure we start on a clean slate. Some tests may fail without this due to
    # memory address conflicts.
    _unsafe_cache.clear_cache()

    with _strings.delimeter_context("_" if use_underscores else "-"):
        output = _cli_impl(
            f,
            prog=prog,
            description=description,
            args=args,
            default=default,
            return_parser=False,
            return_unknown_args=return_unknown_args,
            use_underscores=use_underscores,
            console_outputs=console_outputs,
            add_help=add_help,
            config=config,
            registry=registry,
            **deprecated_kwargs,
        )

    # Prevent unnecessary memory usage.
    _unsafe_cache.clear_cache()

    if return_unknown_args:
        assert isinstance(output, tuple)
        run_with_args_from_cli = output[0]
        out = run_with_args_from_cli()
        while isinstance(out, _calling.DummyWrapper):
            out = out.__tyro_dummy_inner__
        return out, output[1]  # type: ignore
    else:
        run_with_args_from_cli = cast(Callable[[], OutT], output)
        out = run_with_args_from_cli()
        while isinstance(out, _calling.DummyWrapper):
            out = out.__tyro_dummy_inner__
        return out


@overload
def get_parser(
    f: TypeForm[OutT],
    *,
    prog: None | str = None,
    description: None | str = None,
    default: _singleton.NonpropagatingMissingType | OutT = _singleton.MISSING_NONPROP,
    use_underscores: bool = False,
    console_outputs: bool = True,
    add_help: bool = True,
    config: None | Sequence[conf._markers.Marker] = None,
    registry: None | ConstructorRegistry = None,
) -> argparse.ArgumentParser: ...


@overload
def get_parser(
    f: Callable[..., OutT],
    *,
    prog: None | str = None,
    description: None | str = None,
    default: _singleton.NonpropagatingMissingType | OutT = _singleton.MISSING_NONPROP,
    use_underscores: bool = False,
    console_outputs: bool = True,
    add_help: bool = True,
    config: None | Sequence[conf._markers.Marker] = None,
    registry: None | ConstructorRegistry = None,
) -> argparse.ArgumentParser: ...


def get_parser(
    f: TypeForm[OutT] | Callable[..., OutT],
    *,
    # We have no `args` argument, since this is only used when
    # parser.parse_args() is called.
    prog: None | str = None,
    description: None | str = None,
    default: _singleton.NonpropagatingMissingType | OutT = _singleton.MISSING_NONPROP,
    use_underscores: bool = False,
    console_outputs: bool = True,
    add_help: bool = True,
    config: None | Sequence[conf._markers.Marker] = None,
    registry: None | ConstructorRegistry = None,
) -> argparse.ArgumentParser:
    """Get the :py:class:`argparse.ArgumentParser` object generated under-the-hood by
    :func:`tyro.cli`. Useful for tools like ``sphinx-argparse``, ``argcomplete``, etc.

    For tab completion, we recommend using :func:`tyro.cli`'s built-in
    ``--tyro-write-completion`` flag.

    Args:
        f: The function or type to populate from command-line arguments.
        prog: The name of the program to display in the help text.
        description: The description text shown at the top of the help output.
        default: An instance to use for default values.
        use_underscores: If True, uses underscores as word delimiters in the help text.
        console_outputs: If set to False, suppresses parsing errors and help messages.
        add_help: Add a -h/--help option to the parser. This mirrors the argument from
            :py:class:`argparse.ArgumentParser()`.
        config: A sequence of configuration marker objects from :mod:`tyro.conf`.
        registry: A :class:`tyro.constructors.ConstructorRegistry` instance containing custom
            constructor rules.
    """
    with _strings.delimeter_context("_" if use_underscores else "-"):
        return cast(
            argparse.ArgumentParser,
            _cli_impl(
                f,
                prog=prog,
                description=description,
                args=None,
                default=default,
                return_parser=True,
                return_unknown_args=False,
                use_underscores=use_underscores,
                console_outputs=console_outputs,
                add_help=add_help,
                config=config,
                registry=registry,
            ),
        )


def _cli_impl(
    f: TypeForm[OutT] | Callable[..., OutT],
    *,
    prog: None | str = None,
    description: None | str,
    args: None | Sequence[str],
    default: _singleton.NonpropagatingMissingType | OutT,
    return_parser: bool,
    return_unknown_args: bool,
    console_outputs: bool,
    add_help: bool,
    config: None | Sequence[conf._markers.Marker],
    registry: None | ConstructorRegistry = None,
    **deprecated_kwargs,
) -> (
    OutT
    | argparse.ArgumentParser
    | tuple[
        Callable[[], OutT],
        list[str],
    ]
):
    """Helper for stitching the `tyro` pipeline together."""

    if config is not None and len(config) > 0:
        f = Annotated[(f, *config)]  # type: ignore

    if "default_instance" in deprecated_kwargs:
        warnings.warn(
            "`default_instance=` is deprecated! use `default=` instead.", stacklevel=2
        )
        default = deprecated_kwargs["default_instance"]
    if deprecated_kwargs.get("avoid_subparsers", False):
        f = conf.AvoidSubcommands[f]  # type: ignore
        warnings.warn(
            "`avoid_subparsers=` is deprecated! use `tyro.conf.AvoidSubcommands[]`"
            " instead.",
            stacklevel=2,
        )

    # Resolve any aliases, apply custom constructors that are directly attached
    # to the input type, etc.
    f = _resolver.TypeParamResolver.resolve_params_and_aliases(f)

    # Internally, we distinguish between two concepts:
    # - "default", which is used for individual arguments.
    # - "default_instance", which is used for _fields_ (which may be broken down into
    #   one or many arguments, depending on various factors).
    #
    # This could be revisited.
    default_instance = default

    # Read and fix arguments. If the user passes in --field_name instead of
    # --field-name, correct for them.
    args = list(sys.argv[1:]) if args is None else list(args)

    # Fix arguments. This will modify all option-style arguments replacing
    # underscores with hyphens, or vice versa if use_underscores=True.
    # If two options are ambiguous, e.g., --a_b and --a-b, raise a runtime error.
    modified_args: dict[str, str] = {}
    for index, arg in enumerate(args):
        if not arg.startswith("--"):
            continue

        if "=" in arg:
            arg, _, val = arg.partition("=")
            fixed = "--" + _strings.swap_delimeters(arg[2:]) + "=" + val
        else:
            fixed = "--" + _strings.swap_delimeters(arg[2:])
        if (
            return_unknown_args
            and fixed in modified_args
            and modified_args[fixed] != arg
        ):
            raise RuntimeError(
                "Ambiguous arguments: " + modified_args[fixed] + " and " + arg
            )
        modified_args[fixed] = arg
        args[index] = fixed

    # If we pass in the --tyro-print-completion or --tyro-write-completion flags: turn
    # formatting tags, and get the shell we want to generate a completion script for
    # (bash/zsh/tcsh).
    #
    # shtab also offers an add_argument_to() functions that fulfills a similar goal, but
    # manual parsing of argv is convenient for turning off formatting.
    #
    # Note: --tyro-print-completion is deprecated! --tyro-write-completion is less prone
    # to errors from accidental logging, print statements, etc.
    print_completion = False
    write_completion = False
    if len(args) >= 2:
        # We replace underscores with hyphens to accomodate for `use_undercores`.
        print_completion = args[0].replace("_", "-") == "--tyro-print-completion"
        write_completion = (
            len(args) >= 3 and args[0].replace("_", "-") == "--tyro-write-completion"
        )

    # Note: setting USE_RICH must happen before the parser specification is generated.
    # TODO: revisit this. Ideally we should be able to eliminate the global state
    # changes.
    completion_shell = None
    completion_target_path = None
    if print_completion or write_completion:
        completion_shell = args[1]
    if write_completion:
        completion_target_path = pathlib.Path(args[2])

    # Map a callable to the relevant CLI arguments + subparsers.
    with timing_context("Generate parser specification"):
        if registry is not None:
            with registry:
                parser_spec = _parsers.ParserSpecification.from_callable_or_type(
                    f,
                    markers=set(),
                    description=description,
                    parent_classes=set(),  # Used for recursive calls.
                    default_instance=default_instance,  # Overrides for default values.
                    intern_prefix="",  # Used for recursive calls.
                    extern_prefix="",  # Used for recursive calls.
                    is_root=True,
                    add_help=add_help,
                    subcommand_prefix="",
                    support_single_arg_types=False,
                )
        else:
            parser_spec = _parsers.ParserSpecification.from_callable_or_type(
                f,
                markers=set(),
                description=description,
                parent_classes=set(),  # Used for recursive calls.
                default_instance=default_instance,  # Overrides for default values.
                intern_prefix="",  # Used for recursive calls.
                extern_prefix="",  # Used for recursive calls.
                is_root=True,
                add_help=add_help,
                subcommand_prefix="",
                support_single_arg_types=False,
            )
<<<<<<< HEAD

    # Initialize backend (use custom backend by default).

    # from ._backends import ArgparseBackend

    from ._backends import TyroBackend

    # backend = ArgparseBackend()
    backend = TyroBackend()

    # Enable timing in backend if needed.
    from ._backends import _argparse_backend

    _argparse_backend.ENABLE_TIMING = ENABLE_TIMING

    # Handle shell completion.
    if print_completion or write_completion:
        assert completion_shell in (
            "bash",
            "zsh",
            "tcsh",
        ), f"Shell should be one `bash`, `zsh`, or `tcsh`, but got {completion_shell}"

        parser = backend.get_parser_for_completion(
            parser_spec, prog=prog, add_help=add_help
        )

=======
    else:
        parser_spec = _parsers.ParserSpecification.from_callable_or_type(
            f,
            markers=set(),
            description=description,
            parent_classes=set(),  # Used for recursive calls.
            default_instance=default_instance,  # Overrides for default values.
            intern_prefix="",  # Used for recursive calls.
            extern_prefix="",  # Used for recursive calls.
            is_root=True,
            add_help=add_help,
            subcommand_prefix="",
            support_single_arg_types=False,
        )

    # Generate parser!
    parser = _argparse_formatter.TyroArgumentParser(
        prog=prog,
        allow_abbrev=False,
        add_help=add_help,
    )
    parser._parser_specification = parser_spec
    parser._parsing_known_args = return_unknown_args
    parser._console_outputs = console_outputs
    parser._args = args
    parser_spec.apply(parser, force_required_subparsers=False)

    # Print help message when no arguments are passed in. (but arguments are
    # expected)
    # if len(args) == 0 and parser_spec.has_required_args:
    #     args = ["--help"]

    if return_parser:
        return parser

    if print_completion or write_completion:
        assert completion_shell in (
            "bash",
            "zsh",
            "tcsh",
        ), f"Shell should be one `bash`, `zsh`, or `tcsh`, but got {completion_shell}"

>>>>>>> 67f03e0b
        if write_completion and completion_target_path != pathlib.Path("-"):
            assert completion_target_path is not None
            completion_target_path.write_text(
                shtab.complete(
                    parser=parser,
                    shell=completion_shell,
<<<<<<< HEAD
                    root_prefix=f"tyro_{prog}",
=======
                    root_prefix=f"tyro_{parser.prog}",
>>>>>>> 67f03e0b
                )
            )
        else:
            print(
                shtab.complete(
                    parser=parser,
                    shell=completion_shell,
<<<<<<< HEAD
                    root_prefix=f"tyro_{prog}",
=======
                    root_prefix=f"tyro_{parser.prog}",
>>>>>>> 67f03e0b
                )
            )
        sys.exit()

<<<<<<< HEAD
    # For backwards compatibility with get_parser().
    if return_parser:
        return backend.get_parser_for_completion(
            parser_spec, prog=prog, add_help=add_help
        )

    # Parse arguments using the backend.
    if prog is None:
        prog = sys.argv[0]
    value_from_prefixed_field_name, unknown_args = backend.parse_args(
        parser_spec=parser_spec,
        args=args,
        prog=prog,
        return_unknown_args=return_unknown_args,
        console_outputs=console_outputs,
    )
=======
    if return_unknown_args:
        namespace, unknown_args = parser.parse_known_args(args=args)
    else:
        unknown_args = None
        namespace = parser.parse_args(args=args)
    value_from_prefixed_field_name = vars(namespace)
>>>>>>> 67f03e0b

    try:
        # Attempt to call `f` using whatever was passed in.
        get_out, consumed_keywords = _calling.callable_with_args(
            f,
            parser_spec,
            default_instance,
            value_from_prefixed_field_name,
            field_name_prefix="",
        )
    except _calling.InstantiationError as e:
        # Print prettier errors.
        # This doesn't catch errors raised directly by get_out(), since that's
        # called later! This is intentional, because we do less error handling
        # for the root callable. Relevant: the `field_name_prefix == ""`
        # condition in `callable_with_args()`!

        # Emulate argparse's error behavior when invalid arguments are passed in.
        error_box_rows: list[str | fmt.Element] = []
        if isinstance(e.arg, _arguments.ArgumentDefinition):
            error_box_rows.extend(
                [
                    fmt.text(
                        fmt.text["bright_red", "bold"](
                            f"Error parsing {'/'.join(e.arg.lowered.name_or_flags)}:"
                        ),
                        " ",
                        e.message,
                    ),
                    fmt.hr["red"](),
                    "Argument helptext:",
                    fmt.cols(
                        ("", 4),
                        fmt.rows(
                            e.arg.get_invocation_text()[1],
                            _arguments.generate_argument_helptext(e.arg, e.arg.lowered),
                        ),
                    ),
                ]
            )
        else:
            error_box_rows.append(
                fmt.text(
                    fmt.text["bright_red", "bold"](
                        f"Error parsing {e.arg}:",
                    ),
                    " ",
                    e.message,
                ),
<<<<<<< HEAD
            )

        if add_help:
            error_box_rows.extend(
                [
                    fmt.hr["red"](),
                    fmt.text(
                        "For full helptext, see ",
                        fmt.text["bold"](f"{prog} --help"),
                    ),
                ]
            )
=======
            )

        if add_help:
            error_box_rows.extend(
                [
                    fmt.hr["red"](),
                    fmt.text(
                        "For full helptext, see ",
                        fmt.text["bold"](f"{parser.prog} --help"),
                    ),
                ]
            )
>>>>>>> 67f03e0b
        print(
            fmt.box["red"](fmt.text["red"]("Value error"), fmt.rows(*error_box_rows)),
            file=sys.stderr,
            flush=True,
        )
        sys.exit(2)

    assert len(value_from_prefixed_field_name.keys() - consumed_keywords) == 0, (
        f"Parsed {value_from_prefixed_field_name.keys()}, but only consumed"
        f" {consumed_keywords}"
    )
    if return_unknown_args:
        assert unknown_args is not None, "Should have parsed with `parse_known_args()`"
        # If we're parsed unknown args, we should return the original args, not
        # the fixed ones.
        unknown_args = [modified_args.get(arg, arg) for arg in unknown_args]
        return get_out, unknown_args  # type: ignore
    else:
        assert unknown_args is None, "Should have parsed with `parse_args()`"
        return get_out  # type: ignore<|MERGE_RESOLUTION|>--- conflicted
+++ resolved
@@ -23,10 +23,7 @@
     conf,
 )
 from . import _fmtlib as fmt
-<<<<<<< HEAD
 from ._backends import _argparse as argparse
-=======
->>>>>>> 67f03e0b
 from ._typing import TypeForm
 from .constructors import ConstructorRegistry
 
@@ -492,7 +489,6 @@
                 subcommand_prefix="",
                 support_single_arg_types=False,
             )
-<<<<<<< HEAD
 
     # Initialize backend (use custom backend by default).
 
@@ -520,61 +516,13 @@
             parser_spec, prog=prog, add_help=add_help
         )
 
-=======
-    else:
-        parser_spec = _parsers.ParserSpecification.from_callable_or_type(
-            f,
-            markers=set(),
-            description=description,
-            parent_classes=set(),  # Used for recursive calls.
-            default_instance=default_instance,  # Overrides for default values.
-            intern_prefix="",  # Used for recursive calls.
-            extern_prefix="",  # Used for recursive calls.
-            is_root=True,
-            add_help=add_help,
-            subcommand_prefix="",
-            support_single_arg_types=False,
-        )
-
-    # Generate parser!
-    parser = _argparse_formatter.TyroArgumentParser(
-        prog=prog,
-        allow_abbrev=False,
-        add_help=add_help,
-    )
-    parser._parser_specification = parser_spec
-    parser._parsing_known_args = return_unknown_args
-    parser._console_outputs = console_outputs
-    parser._args = args
-    parser_spec.apply(parser, force_required_subparsers=False)
-
-    # Print help message when no arguments are passed in. (but arguments are
-    # expected)
-    # if len(args) == 0 and parser_spec.has_required_args:
-    #     args = ["--help"]
-
-    if return_parser:
-        return parser
-
-    if print_completion or write_completion:
-        assert completion_shell in (
-            "bash",
-            "zsh",
-            "tcsh",
-        ), f"Shell should be one `bash`, `zsh`, or `tcsh`, but got {completion_shell}"
-
->>>>>>> 67f03e0b
         if write_completion and completion_target_path != pathlib.Path("-"):
             assert completion_target_path is not None
             completion_target_path.write_text(
                 shtab.complete(
                     parser=parser,
                     shell=completion_shell,
-<<<<<<< HEAD
-                    root_prefix=f"tyro_{prog}",
-=======
                     root_prefix=f"tyro_{parser.prog}",
->>>>>>> 67f03e0b
                 )
             )
         else:
@@ -582,16 +530,11 @@
                 shtab.complete(
                     parser=parser,
                     shell=completion_shell,
-<<<<<<< HEAD
-                    root_prefix=f"tyro_{prog}",
-=======
                     root_prefix=f"tyro_{parser.prog}",
->>>>>>> 67f03e0b
                 )
             )
         sys.exit()
 
-<<<<<<< HEAD
     # For backwards compatibility with get_parser().
     if return_parser:
         return backend.get_parser_for_completion(
@@ -608,14 +551,6 @@
         return_unknown_args=return_unknown_args,
         console_outputs=console_outputs,
     )
-=======
-    if return_unknown_args:
-        namespace, unknown_args = parser.parse_known_args(args=args)
-    else:
-        unknown_args = None
-        namespace = parser.parse_args(args=args)
-    value_from_prefixed_field_name = vars(namespace)
->>>>>>> 67f03e0b
 
     try:
         # Attempt to call `f` using whatever was passed in.
@@ -665,7 +600,6 @@
                     " ",
                     e.message,
                 ),
-<<<<<<< HEAD
             )
 
         if add_help:
@@ -678,20 +612,6 @@
                     ),
                 ]
             )
-=======
-            )
-
-        if add_help:
-            error_box_rows.extend(
-                [
-                    fmt.hr["red"](),
-                    fmt.text(
-                        "For full helptext, see ",
-                        fmt.text["bold"](f"{parser.prog} --help"),
-                    ),
-                ]
-            )
->>>>>>> 67f03e0b
         print(
             fmt.box["red"](fmt.text["red"]("Value error"), fmt.rows(*error_box_rows)),
             file=sys.stderr,
