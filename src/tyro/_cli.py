--- conflicted
+++ resolved
@@ -461,11 +461,8 @@
                 default_instance=default_instance_internal,  # Overrides for default values.
                 intern_prefix="",  # Used for recursive calls.
                 extern_prefix="",  # Used for recursive calls.
-<<<<<<< HEAD
                 is_root=True,
-=======
                 add_help=add_help,
->>>>>>> 6d1e8af6
             )
     else:
         parser_spec = _parsers.ParserSpecification.from_callable_or_type(
@@ -476,14 +473,15 @@
             default_instance=default_instance_internal,  # Overrides for default values.
             intern_prefix="",  # Used for recursive calls.
             extern_prefix="",  # Used for recursive calls.
-<<<<<<< HEAD
             is_root=True,
+            add_help=add_help,
         )
 
     # Generate parser!
     parser = _argparse_formatter.TyroArgumentParser(
         prog=prog,
         allow_abbrev=False,
+        add_help=add_help,
     )
     parser._parser_specification = parser_spec
     parser._parsing_known_args = return_unknown_args
@@ -495,44 +493,6 @@
     # expected)
     # if len(args) == 0 and parser_spec.has_required_args:
     #     args = ["--help"]
-=======
-            add_help=add_help,
-        )
-
-    # Generate parser!
-    with _argparse_formatter.ansi_context():
-        parser = _argparse_formatter.TyroArgumentParser(
-            prog=prog,
-            formatter_class=_argparse_formatter.TyroArgparseHelpFormatter,
-            allow_abbrev=False,
-            add_help=add_help,
-        )
-        parser._parser_specification = parser_spec
-        parser._parsing_known_args = return_unknown_args
-        parser._console_outputs = console_outputs
-        parser._args = args
-        parser_spec.apply(parser, force_required_subparsers=False)
-
-        # Print help message when no arguments are passed in. (but arguments are
-        # expected)
-        # if len(args) == 0 and parser_spec.has_required_args:
-        #     args = ["--help"]
-
-        if return_parser:
-            _arguments.USE_RICH = True
-            return parser
-
-        if print_completion or write_completion:
-            _arguments.USE_RICH = True
-            assert completion_shell in (
-                "bash",
-                "zsh",
-                "tcsh",
-            ), (
-                "Shell should be one `bash`, `zsh`, or `tcsh`, but got"
-                f" {completion_shell}"
-            )
->>>>>>> 6d1e8af6
 
     if return_parser:
         return parser
@@ -593,7 +553,6 @@
         # condition in `callable_with_args()`!
 
         # Emulate argparse's error behavior when invalid arguments are passed in.
-<<<<<<< HEAD
         error_box_rows: list[str | fmt.Element] = []
         if isinstance(e.arg, _arguments.ArgumentDefinition):
             error_box_rows.extend(
@@ -601,49 +560,6 @@
                     fmt.text(
                         fmt.text["bright_red", "bold"](
                             f"Error parsing {'/'.join(e.arg.lowered.name_or_flags)}:"
-=======
-        from rich.console import Console, Group
-        from rich.padding import Padding
-        from rich.panel import Panel
-        from rich.rule import Rule
-        from rich.style import Style
-
-        from ._argparse_formatter import THEME
-
-        if console_outputs:
-            console = Console(theme=THEME.as_rich_theme(), stderr=True)
-            console.print(
-                Panel(
-                    Group(
-                        "[bright_red][bold]Error parsing"
-                        f" {'/'.join(e.arg.lowered.name_or_flags) if isinstance(e.arg, _arguments.ArgumentDefinition) else e.arg}[/bold]:[/bright_red] {e.message}",
-                        *cast(  # Cast to appease mypy...
-                            list,
-                            (
-                                []
-                                if not isinstance(e.arg, _arguments.ArgumentDefinition)
-                                or e.arg.lowered.help is None
-                                else [
-                                    Rule(style=Style(color="red")),
-                                    "Argument helptext:",
-                                    Padding(
-                                        Group(
-                                            f"{'/'.join(e.arg.lowered.name_or_flags)} [bold]{e.arg.lowered.metavar}[/bold]",
-                                            e.arg.lowered.help,
-                                        ),
-                                        pad=(0, 0, 0, 4),
-                                    ),
-                                    *(
-                                        [
-                                            Rule(style=Style(color="red")),
-                                            f"For full helptext, see [bold]{parser.prog} --help[/bold]",
-                                        ]
-                                        if parser.add_help
-                                        else []
-                                    ),
-                                ]
-                            ),
->>>>>>> 6d1e8af6
                         ),
                         " ",
                         e.message,
@@ -669,15 +585,17 @@
                     e.message,
                 ),
             )
-        error_box_rows.extend(
-            [
-                fmt.hr["red"](),
-                fmt.text(
-                    "For full helptext, see ",
-                    fmt.text["bold"](f"{parser.prog} --help"),
-                ),
-            ]
-        )
+
+        if add_help:
+            error_box_rows.extend(
+                [
+                    fmt.hr["red"](),
+                    fmt.text(
+                        "For full helptext, see ",
+                        fmt.text["bold"](f"{parser.prog} --help"),
+                    ),
+                ]
+            )
         print(
             fmt.box["red"](fmt.text["red"]("Value error"), fmt.rows(*error_box_rows)),
             file=sys.stderr,
