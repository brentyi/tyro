"""Abstractions for pulling out 'field' definitions, which specify inputs, types, and # type: ignore
defaults, from general callables."""

from __future__ import annotations

import collections.abc
import contextlib
import dataclasses
import functools
import inspect
import sys
from typing import Any, Callable, Dict, Tuple

import docstring_parser
from typing_extensions import Annotated, Doc, get_args, get_origin, get_original_bases

from tyro.conf._mutex_group import _MutexGroupConfig

from . import _docstrings, _resolver, _strings, _unsafe_cache
from ._singleton import MISSING_AND_MISSING_NONPROP, MISSING_NONPROP
from ._typing import TypeForm
from ._typing_compat import is_typing_annotated
from .conf import _confstruct, _markers
from .constructors._registry import ConstructorRegistry, check_default_instances
from .constructors._struct_spec import (
    StructFieldSpec,
    StructTypeInfo,
    UnsupportedStructTypeMessage,
)

global_context_markers: list[tuple[_markers.Marker, ...]] = []


@dataclasses.dataclass
class FieldDefinition:
    intern_name: str
    extern_name: str
    type: TypeForm[Any] | Callable
    """Full type, including runtime annotations."""
    type_stripped: TypeForm[Any] | Callable
    default: Any
    helptext: str | None
    markers: set[Any]
    custom_constructor: bool

    argconf: _confstruct._ArgConfig
    mutex_group: _MutexGroupConfig | None

    # Override the name in our kwargs. Useful whenever the user-facing argument name
    # doesn't match the keyword expected by our callable.
    call_argname: Any

    @staticmethod
    @contextlib.contextmanager
    def marker_context(markers: tuple[_markers.Marker, ...]):
        """Context for setting markers on fields. All fields created within the
        context will have the specified markers."""
        global_context_markers.append(markers)
        try:
            yield
        finally:
            global_context_markers.pop()

    @staticmethod
    def from_field_spec(field_spec: StructFieldSpec) -> FieldDefinition:
        return FieldDefinition.make(
            name=field_spec.name,
            typ=field_spec.type,
            default=field_spec.default,
            helptext=field_spec.helptext,
            call_argname_override=field_spec._call_argname,
        )

    @staticmethod
    def make(
        name: str,
        typ: TypeForm[Any] | Callable,
        default: Any,
        helptext: str | None,
        call_argname_override: Any | None = None,
    ):
        # Narrow types.
        if typ is Any and default not in MISSING_AND_MISSING_NONPROP:
            typ = type(default)

        # Get all Annotated[] metadata.
        # This will unpack types in the form Annotated[type_stripped, *metadata].
        type_stripped, metadata = _resolver.unwrap_annotated(typ, search_type="all")

        # Support PEP 727 Doc objects.
        doc_objs = tuple(x for x in metadata if isinstance(x, Doc))
        if len(doc_objs) > 0:
            helptext = _strings.remove_single_line_breaks(
                _strings.dedent(doc_objs[0].documentation)
            ).strip()

        # Try to extract argconf overrides from type.
        argconfs = tuple(x for x in metadata if isinstance(x, _confstruct._ArgConfig))
        argconf = _confstruct._ArgConfig(
            None,
            None,
            help=None,
            help_behavior_hint=None,
            aliases=None,
            prefix_name=True,
            constructor_factory=None,
            default=MISSING_NONPROP,
        )
        for overwrite_argconf in argconfs:
            # Apply any annotated argument configuration values.
            update_values = {}
            for field in dataclasses.fields(overwrite_argconf):
                value = getattr(overwrite_argconf, field.name)
                # Handle default specially; we only want to apply it if it's
                # explicitly set (i.e., not MISSING_NONPROP).
                if field.name == "default":
                    if value is not MISSING_NONPROP:
                        update_values[field.name] = value
                elif value is not None:
                    update_values[field.name] = value

            argconf = dataclasses.replace(argconf, **update_values)
            if argconf.help is not None:
                helptext = argconf.help

        # Get markers.
        markers = tuple(x for x in metadata if isinstance(x, _markers._Marker))
        mutually_exclusive_groups = tuple(
            x for x in metadata if isinstance(x, _MutexGroupConfig)
        )

        # Include markers set via context manager.
        for context_markers in global_context_markers:
            markers += context_markers

        # Only use argconf default if field default is missing.
        if default is MISSING_NONPROP and len(argconfs) > 0:
            default = argconf.default

        # Construct field.
        out = FieldDefinition(
            intern_name=name,
            extern_name=name if argconf.name is None else argconf.name,
            type=typ,
            type_stripped=type_stripped,
            default=default,
            helptext=helptext,
            markers=set(markers),
            custom_constructor=argconf.constructor_factory is not None,
            argconf=argconf,
            mutex_group=mutually_exclusive_groups[0]
            if len(mutually_exclusive_groups) > 0
            else None,
            call_argname=(
                call_argname_override if call_argname_override is not None else name
            ),
        )

        # Be forgiving about default instances.
        type_stripped = _resolver.narrow_collection_types(type_stripped, default)
        if not check_default_instances():
            type_stripped = _resolver.expand_union_types(type_stripped, default)

        if type_stripped != out.type_stripped:
            return out.with_new_type_stripped(type_stripped)
        else:
            return out

    def with_new_type_stripped(
        self, new_type_stripped: TypeForm[Any] | Callable
    ) -> FieldDefinition:
        if is_typing_annotated(get_origin(self.type)):
            new_type = Annotated[(new_type_stripped, *get_args(self.type)[1:])]  # type: ignore
        else:
            new_type = new_type_stripped  # type: ignore
        return dataclasses.replace(
            self,
            type=new_type,  # type: ignore
            type_stripped=new_type_stripped,
        )

    def is_positional_call(self) -> bool:
        """Returns True if the argument should be positional in underlying Python call."""
        return _markers._PositionalCall in self.markers


@_unsafe_cache.unsafe_cache(maxsize=1024)
def is_struct_type(typ: TypeForm[Any] | Callable, default_instance: Any) -> bool:
    """Determine whether a type should be treated as a 'struct type', where a single
    type can be broken down into multiple fields (eg for nested dataclasses or
    classes)."""

    list_or_error = field_list_from_type_or_callable(
        typ, default_instance, support_single_arg_types=False
    )
    return not isinstance(
        list_or_error,
        UnsupportedStructTypeMessage,
    )


def field_list_from_type_or_callable(
    f: Callable | TypeForm[Any],
    default_instance: Any,
    support_single_arg_types: bool,
) -> (
    UnsupportedStructTypeMessage
    | tuple[Callable | TypeForm[Any], list[FieldDefinition]]
):
    """Generate a list of generic 'field' objects corresponding to the inputs of some
    annotated callable.

    Returns:
        The type that `f` is resolved as.
        A list of field definitions.
    """
    type_info = StructTypeInfo.make(f, default_instance)
    type_orig = f
    del f

    # Special case when treating `None` as a struct type.
<<<<<<< HEAD
    # print(f"{type_info.type=} {support_single_arg_types=}")
=======
>>>>>>> c3791a91
    if support_single_arg_types and type_info.type is type(None):
        return (lambda: None, [])

    with type_info._typevar_context:
        spec = ConstructorRegistry.get_struct_spec(type_info)

        with FieldDefinition.marker_context(type_info.markers):
            if spec is not None:
                return spec.instantiate, [
                    FieldDefinition.from_field_spec(f) for f in spec.fields
                ]

            is_primitive = ConstructorRegistry._is_primitive_type(type_orig, set())
            if is_primitive and support_single_arg_types:
                with FieldDefinition.marker_context(
                    (_markers.Positional, _markers._PositionalCall)
                ):
                    return (
                        lambda x: x,
                        [
                            FieldDefinition.make(
                                name="value",
                                typ=type_orig,
                                default=default_instance,
                                helptext="",
                            )
                        ],
                    )
            elif not is_primitive and callable(type_info.type):
                return _field_list_from_function(
                    type_info.type,  # This will have typing.Annotated metadata stripped.
                    default_instance,
                    markers=type_info.markers,
                )

    return UnsupportedStructTypeMessage(f"{type_orig} is not a valid struct type!")


def _field_list_from_function(
    f: Callable, default_instance: Any, markers: tuple[_markers.Marker, ...]
) -> UnsupportedStructTypeMessage | tuple[Callable, list[FieldDefinition]]:
    """Generate field lists from non-class callables."""

    # Development note: separate conditions are helpful for test coverage reports.
    if f is Any:
        return UnsupportedStructTypeMessage("`Any` is not a valid struct type!")
    if get_origin(f) is collections.abc.Callable:
        return UnsupportedStructTypeMessage(f"`{f}` is not a valid struct type!")

    try:
        params = list(inspect.signature(f).parameters.values())
    except ValueError:
        return UnsupportedStructTypeMessage(f"Could not get signature for {f}!")

    # `f` that is called (output) may be different from what we want to
    # inspect.
    f_out = f

    # Unwrap functools.wraps and functools.partial.
    done = False
    functools_marker = False
    while not done:
        done = True
        if hasattr(f, "__wrapped__"):
            f = f.__wrapped__  # type: ignore
            done = False
            functools_marker = True
        if isinstance(f, functools.partial):
            f = f.func
            done = False
            functools_marker = True

    # Check for abstract classes.
    if inspect.isabstract(f):
        return UnsupportedStructTypeMessage("Abstract classes cannot be instantiated!")

    # If `f` is class, we want to inspect its __init__ method for the
    # signature. But the docstrings may still be in the class signature itself.
    f_before_init_unwrap = f

    hints = None

    if inspect.isclass(f):
        signature_func = None
        if hasattr(f, "__init__") and f.__init__ is not object.__init__:
            signature_func = "__init__"
        elif hasattr(f, "__new__") and f.__new__ is not object.__new__:
            signature_func = "__new__"

        if signature_func is not None:
            # Get the __init__ / __new__ method from the class, as well as the
            # class that contains it.
            #
            # We call this the "signature function", because it's the function
            # that we use to instantiate the class.
            orig_cls = f
            base_cls_with_signature = None
            for base_cls_with_signature in inspect.getmro(f):
                if signature_func in base_cls_with_signature.__dict__:
                    f = getattr(base_cls_with_signature, signature_func)
                    break
            assert base_cls_with_signature is not None
            assert f is not orig_cls

            # For older versions of Python, the signature returned above (when
            # passed through generics base classes) will sometimes be (*args,
            # **kwargs).
            #
            # This is a hack. We can remove it if we deprecate Python 3.8 support.
            if sys.version_info < (3, 9) and not functools_marker:  # pragma: no cover
                params = list(inspect.signature(f).parameters.values())[1:]

            # Get hints for the signature function by recursing through the
            # inheritance tree. This is needed to correctly resolve type
            # parameters, which can be set anywhere between the input class and
            # the class where the __init__ or __new__ method is defined.
            def get_hints_for_signature_func(cls):
                typevar_context = _resolver.TypeParamResolver.get_assignment_context(
                    cls
                )
                cls = typevar_context.origin_type
                with typevar_context:
                    if cls is base_cls_with_signature:
                        return _resolver.get_type_hints_resolve_type_params(
                            f, include_extras=True
                        )
                    for base_cls in get_original_bases(cls):
                        if not issubclass(
                            _resolver.unwrap_origin_strip_extras(base_cls),
                            base_cls_with_signature,
                        ):
                            continue
                        return get_hints_for_signature_func(
                            _resolver.TypeParamResolver.resolve_params_and_aliases(
                                base_cls
                            )
                        )

                assert False, (
                    "We couldn't find the base class. This seems like a bug in tyro."
                )

            hints = get_hints_for_signature_func(orig_cls)

    # Early return for lambda functions.
    if getattr(f, "__name__", None) == "<lambda>" and len(params) > 0:
        return UnsupportedStructTypeMessage(
            "Lambda functions cannot be type-annotated!"
        )

    # Get type annotations, docstrings.
    docstring = inspect.getdoc(f)
    docstring_from_arg_name = {}
    if docstring is not None:
        for param_doc in docstring_parser.parse(docstring).params:
            docstring_from_arg_name[param_doc.arg_name] = param_doc.description
    del docstring

    # Get hints if we haven't done it already.
    # This will throw a type error for torch.device, typing.Dict, etc.
    if hints is None:
        try:
            hints = _resolver.get_type_hints_resolve_type_params(f, include_extras=True)
        except TypeError:
            return UnsupportedStructTypeMessage(f"Could not get hints for {f}!")

    # Expect non-empty type hints from classes.
    #
    # Generally we can be more forgiving with functions, for example
    #
    #     def main(x = 3) -> None: ...
    #
    # we can parse as if `x` was annotated with int. But if we have:
    #
    #     def main(x: SomeScaryType = SomeScaryDefault) -> None: ...
    #
    # we'll be more conservative in converting `--x` to a {fixed} argument.
    # The latter case requires returning an UnsupportedStructTypeMessage to avoid
    # unpacking the arguments of SomeScaryType.
    if (len(hints) == 0 or len(params) == 0) and not inspect.isfunction(
        f_before_init_unwrap
    ):
        return UnsupportedStructTypeMessage(f"Empty hints for {f}!")

    field_list = []
    for param in params:
        # Get default value.
        default = param.default

        # Get helptext from docstring.
        helptext = docstring_from_arg_name.get(param.name)
        if helptext is None and inspect.isclass(f_before_init_unwrap):
            helptext = _docstrings.get_field_docstring(
                f_before_init_unwrap, param.name, markers
            )

        # Set markers for positional + variadic arguments.
        func_markers: Tuple[Any, ...] = ()
        typ: Any = hints.get(param.name, Any)
        if param.kind is inspect.Parameter.POSITIONAL_ONLY:
            func_markers = (_markers.Positional, _markers._PositionalCall)
        elif param.kind is inspect.Parameter.VAR_POSITIONAL:
            # Handle *args signatures.
            #
            # This will create a `--args T [T ...]` CLI argument.
            func_markers = (_markers._UnpackArgsCall,)
            typ = Tuple[(typ, ...)]  # type: ignore
            default = ()
        elif param.kind is inspect.Parameter.VAR_KEYWORD:
            # Handle *kwargs signatures.
            #
            # This will create a `--kwargs STR T [STR T ...]` CLI argument.
            #
            # It would be straightforward to make both this and *args truly
            # positional, omitting the --args/--kwargs prefix, but we are
            # choosing not to because it would make *args and **kwargs
            # difficult to use in conjunction.
            func_markers = (_markers._UnpackKwargsCall,)
            typ = Dict[str, typ]  # type: ignore
            default = {}

        with FieldDefinition.marker_context(func_markers):
            field_list.append(
                FieldDefinition.make(
                    name=param.name,
                    # param.annotation doesn't resolve forward references.
                    typ=typ
                    if default_instance in MISSING_AND_MISSING_NONPROP
                    else Annotated[(typ, _markers._OPTIONAL_GROUP)],  # type: ignore
                    default=default if default is not param.empty else MISSING_NONPROP,
                    helptext=helptext,
                )
            )

    return f_out, field_list<|MERGE_RESOLUTION|>--- conflicted
+++ resolved
@@ -219,10 +219,6 @@
     del f
 
     # Special case when treating `None` as a struct type.
-<<<<<<< HEAD
-    # print(f"{type_info.type=} {support_single_arg_types=}")
-=======
->>>>>>> c3791a91
     if support_single_arg_types and type_info.type is type(None):
         return (lambda: None, [])
 
