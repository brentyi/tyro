--- conflicted
+++ resolved
@@ -143,16 +143,11 @@
         kwargs = {k: v for k, v in kwargs.items() if v is not None}
         name_or_flags = kwargs.pop("name_or_flags")
 
-<<<<<<< HEAD
-        if self.field.is_positional():
+        if self.is_positional():
             if "required" in kwargs:
                 kwargs.pop("required")  # Can't be passed in for positional arguments.
             if len(name_or_flags) > 1:
                 import warnings
-=======
-        if self.is_positional() and len(name_or_flags) > 1:
-            import warnings
->>>>>>> 63a517f8
 
                 warnings.warn(
                     f"Aliases were specified, but {name_or_flags} is positional. Aliases will be ignored."
@@ -226,7 +221,7 @@
     def get_invocation_text(self) -> tuple[fmt._Text, fmt._Text]:
         """Returns (invocation short, invocation long)."""
 
-        if self.field.is_positional():
+        if self.is_positional():
             assert self.lowered.metavar is not None
             invocation_short = fmt.text["bold"](self.lowered.metavar)
             invocation_long = fmt.text(self.lowered.metavar)
@@ -524,7 +519,7 @@
         name_or_flag = _strings.make_field_name([arg.extern_prefix, extern_name])
 
     # Prefix keyword arguments with --.
-    if not arg.field.is_positional():
+    if not arg.is_positional():
         name_or_flag = "--" + name_or_flag
 
     lowered.name_or_flags = (name_or_flag,)
@@ -535,7 +530,7 @@
     arg: ArgumentDefinition,
     lowered: LoweredArgumentDefinition,
 ) -> None:
-    if not arg.field.is_positional():
+    if not arg.is_positional():
         return None
 
     metavar = lowered.metavar
@@ -658,75 +653,11 @@
         else:
             behavior_hint = f"(default: {default_label})"
 
-<<<<<<< HEAD
         help_parts.append(
             fmt.text[_af.ACCENT_COLOR if _af.ACCENT_COLOR != "white" else "cyan"](
                 behavior_hint
             )
         )  # TODO: theme color
-=======
-        help_parts.append(_rich_tag_if_enabled(behavior_hint, "helptext_default"))
-    else:
-        help_parts.append(_rich_tag_if_enabled("(required)", "helptext_required"))
-
-    # The percent symbol needs some extra handling in argparse.
-    # https://stackoverflow.com/questions/21168120/python-argparse-errors-with-in-help-string
-    lowered.help = " ".join([p for p in help_parts if len(p) > 0]).replace("%", "%%")
-
-
-def _rule_set_name_or_flag_and_dest(
-    arg: ArgumentDefinition,
-    lowered: LoweredArgumentDefinition,
-) -> None:
-    extern_name = arg.field.extern_name
-    if lowered.action == "store_false":
-        extern_name = "no_" + extern_name
-
-    if (
-        arg.field.argconf.prefix_name is False
-        or _markers.OmitArgPrefixes in arg.field.markers
-    ):
-        # Strip prefixes when the argument is suppressed.
-        # Still need to call make_field_name() because it converts underscores
-        # to hyphens, etc.
-        name_or_flag = _strings.make_field_name([extern_name])
-    elif (
-        _markers.OmitSubcommandPrefixes in arg.field.markers
-        and arg.subcommand_prefix != ""
-    ):
-        # Strip subcommand prefixes, but keep following
-        # prefixes.`extern_prefix` can start with the prefix corresponding to
-        # the parent subcommand, but end with other prefixes correspondeding to
-        # nested structures within the subcommand.
-        name_or_flag = _strings.make_field_name([arg.extern_prefix, extern_name])
-        strip_prefix = arg.subcommand_prefix + "."
-        assert name_or_flag.startswith(strip_prefix), (
-            f"{name_or_flag} does not start with {strip_prefix}"
-        )
-        name_or_flag = name_or_flag[len(strip_prefix) :]
-    else:
-        # Standard prefixed name.
-        name_or_flag = _strings.make_field_name([arg.extern_prefix, extern_name])
-
-    # Prefix keyword arguments with --.
-    if not arg.is_positional():
-        name_or_flag = "--" + name_or_flag
-
-    lowered.name_or_flags = (name_or_flag,)
-    lowered.dest = _strings.make_field_name([arg.intern_prefix, arg.field.intern_name])
-
-
-def _rule_positional_special_handling(
-    arg: ArgumentDefinition,
-    lowered: LoweredArgumentDefinition,
-) -> None:
-    if not arg.is_positional():
-        return None
-
-    metavar = lowered.metavar
-    if lowered.required:
-        nargs = lowered.nargs
->>>>>>> 63a517f8
     else:
         help_parts.append(fmt.text["bright_red"]("(required)"))
 
