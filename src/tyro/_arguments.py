"""Rules for taking high-level field definitions and lowering them into inputs for
argparse's `add_argument()`."""

from __future__ import annotations

import collections.abc
import dataclasses
import json
import shlex
from functools import cached_property
from typing import (
    Any,
    Callable,
    Iterable,
    Literal,
    Optional,
    Sequence,
    Tuple,
    TypeVar,
    Union,
    cast,
)

import shtab
from typing_extensions import get_origin

<<<<<<< HEAD
from . import _accent_color, _fields, _singleton, _strings
from . import _fmtlib as fmt
from ._backends import _argparse as argparse
=======
from . import _argparse as argparse
from . import _argparse_formatter as _af
from . import _fields, _singleton, _strings
from . import _fmtlib as fmt
>>>>>>> 67f03e0b
from .conf import _markers
from .constructors import (
    ConstructorRegistry,
    PrimitiveTypeInfo,
    UnsupportedTypeAnnotationError,
)

_T = TypeVar("_T")


def flag_to_inverse(option_string: str) -> str:
    """Converts --flag to --no-flag, --child.flag to --child.no-flag, etc."""
    if "." not in option_string:
        option_string = "--no" + _strings.get_delimeter() + option_string[2:]
    else:
        # Loose heuristic for where to add the no-/no_ prefix.
        left, _, right = option_string.rpartition(".")
        option_string = left + ".no" + _strings.get_delimeter() + right
    return option_string


class BooleanOptionalAction(argparse.Action):
    """Adapted from https://github.com/python/cpython/pull/27672"""

    def __init__(
        self,
        option_strings: Sequence[str],
        dest: str,
        default: _T | str | None = None,
        type: Callable[[str], _T] | argparse.FileType | None = None,
        choices: Iterable[_T] | None = None,
        required: bool = False,
        help: str | None = None,
        metavar: str | tuple[str, ...] | None = None,
    ) -> None:
        _option_strings = []
        self._no_strings = set()
        for option_string in option_strings:
            _option_strings.append(option_string)

            if option_string.startswith("--"):
                option_string = flag_to_inverse(option_string)
                self._no_strings.add(option_string)
                _option_strings.append(option_string)

        super().__init__(
            option_strings=_option_strings,
            dest=dest,
            nargs=0,
            default=default,
            type=type,
            choices=choices,
            required=required,
            help=help,
            metavar=metavar,
        )

    def __call__(self, parser, namespace, values, option_string=None):
        if option_string in self.option_strings:
            assert option_string is not None
            setattr(namespace, self.dest, option_string not in self._no_strings)

    # Typically only supported in Python 3.10, but we backport some functionality in
    # _argparse_formatters.py
    def format_usage(self):
        return " | ".join(self.option_strings)


@dataclasses.dataclass(frozen=True)
class ArgumentDefinition:
    """Structure containing everything needed to define an argument."""

    intern_prefix: str  # True prefix. (eg for the argument's dest field)
    extern_prefix: str  # User-facing prefix.
    subcommand_prefix: str  # Prefix for nesting.
    field: _fields.FieldDefinition

    def __post_init__(self) -> None:
        if (
            _markers.Fixed in self.field.markers
            or _markers.Suppress in self.field.markers
        ) and self.field.default in _singleton.MISSING_AND_MISSING_NONPROP:
            raise UnsupportedTypeAnnotationError(
                f"Field {self.field.intern_name} is missing a default value!"
            )

    def is_positional(self) -> bool:
        """Returns True if the argument should be positional in the commandline."""
        return (
            # Explicit positionals.
            _markers.Positional in self.field.markers
            or (
                # Make required arguments positional.
                _markers.PositionalRequiredArgs in self.field.markers
                and self.field.default in _singleton.MISSING_AND_MISSING_NONPROP
            )
            # Argumens with no names (like in DummyWrapper) should be
            # positional.
            or (
                self.field.extern_name == ""
                and self.field.intern_name == "__tyro_dummy_inner__"
            )
        )

    def add_argument(
        self, parser: Union[argparse.ArgumentParser, argparse._ArgumentGroup]
    ) -> None:
        """Add a defined argument to a parser."""

        # Get keyword arguments, with None values removed.
        kwargs = dict(self.lowered.__dict__)  # type: ignore
        kwargs.pop("instance_from_str")
        kwargs.pop("str_from_instance")
        kwargs = {k: v for k, v in kwargs.items() if v is not None}
        name_or_flags = kwargs.pop("name_or_flags")

        if self.is_positional():
            if "required" in kwargs:
                kwargs.pop("required")  # Can't be passed in for positional arguments.
            if len(name_or_flags) > 1:
                import warnings

                warnings.warn(
                    f"Aliases were specified, but {name_or_flags} is positional. Aliases will be ignored."
                )
                name_or_flags = name_or_flags[-1:]

<<<<<<< HEAD
        if kwargs.get("action", None) == "boolean_optional_action":
            kwargs["action"] = BooleanOptionalAction
=======
        # We're actually going to skip the default field: if an argument is unset, the
        # MISSING value will be detected in _calling.py and the field default will
        # directly be used. This helps reduce the likelihood of issues with converting
        # the field default to a string format, then back to the desired type.
        action = kwargs.get("action", None)
        if action not in {"append", "count"}:
            kwargs["default"] = _singleton.MISSING_NONPROP
        elif action in {BooleanOptionalAction, "store_true", "store_false", "count"}:
            pass
        else:
            kwargs["default"] = []
>>>>>>> 67f03e0b

        # Add argument, with aliases if available.
        arg = parser.add_argument(*name_or_flags, **kwargs)

        # Do our best to tab complete paths.
        # There will be false positives here, but if choices is unset they should be
        # harmless.
        if "choices" not in kwargs:
            name_suggests_dir = (
                # The conditions are intended to be conservative; if a directory path is
                # registered as a normal file one that's OK, the reverse on the other
                # hand will be overly restrictive.
                self.field.intern_name.endswith("_dir")
                or self.field.intern_name.endswith("_directory")
                or self.field.intern_name.endswith("_folder")
            )
            name_suggests_path = (
                self.field.intern_name.endswith("_file")
                or self.field.intern_name.endswith("_path")
                or self.field.intern_name.endswith("_filename")
                or name_suggests_dir
            )
            complete_as_path = (
                # Catch types like Path, List[Path], Tuple[Path, ...] etc.
                "Path" in str(self.field.type_stripped)
                # For string types, we require more evidence.
                or ("str" in str(self.field.type_stripped) and name_suggests_path)
            )
            if complete_as_path:
                arg.complete = shtab.DIRECTORY if name_suggests_dir else shtab.FILE  # type: ignore

    @cached_property
    def lowered(self) -> LoweredArgumentDefinition:
        """Lowered argument definition, generated by applying a sequence of rules."""
        # Each rule will mutate the lowered object. This is (unfortunately)
        # much faster than a functional approach.
        lowered = LoweredArgumentDefinition()
        _rule_handle_boolean_flags(self, lowered)
        _rule_apply_primitive_specs(self, lowered)
        _rule_counters(self, lowered)
        _rule_generate_helptext(self, lowered)
        _rule_set_name_or_flag_and_dest(self, lowered)
        _rule_positional_special_handling(self, lowered)
        _rule_apply_argconf(self, lowered)
        return lowered

    def is_suppressed(self) -> bool:
        """Returns if the argument is suppressed. Suppressed arguments won't be
        added to the parser."""
        return _markers.Suppress in self.field.markers or (
            _markers.SuppressFixed in self.field.markers and self.lowered.is_fixed()
        )

    def get_invocation_text(self) -> tuple[fmt._Text, fmt._Text]:
        """Returns (invocation short, invocation long)."""

        if self.is_positional():
            assert self.lowered.metavar is not None
            invocation_short = fmt.text["bold"](self.lowered.metavar)
            invocation_long = fmt.text(self.lowered.metavar)
            return invocation_short, invocation_long

        name_or_flags: list[str] = list(self.lowered.name_or_flags)
<<<<<<< HEAD
        if self.lowered.action == "boolean_optional_action":
=======
        if self.lowered.action is BooleanOptionalAction:
>>>>>>> 67f03e0b
            name_or_flags = []
            for name_or_flag in self.lowered.name_or_flags:
                name_or_flags.append(name_or_flag)
                name_or_flags.append(flag_to_inverse(name_or_flag))
            invocation_short = fmt.text(
                self.lowered.name_or_flags[0],
                " | ",
                flag_to_inverse(self.lowered.name_or_flags[0]),
            )
        elif self.lowered.metavar is not None:
            invocation_short = fmt.text(
                self.lowered.name_or_flags[0],
                " ",
                fmt.text["bold"](self.lowered.metavar),
            )
        else:
            invocation_short = fmt.text(self.lowered.name_or_flags[0])

        if self.lowered.required is not True:
            invocation_short = fmt.text("[", invocation_short, "]")

        invocation_long_parts: list[str | fmt._Text] = []
        for i, name in enumerate(name_or_flags):
            if i > 0:
                invocation_long_parts.append(", ")

            invocation_long_parts.append(name)
            if self.lowered.metavar is not None:
                invocation_long_parts.append(" ")
                invocation_long_parts.append(fmt.text["bold"](self.lowered.metavar))

        return invocation_short, fmt.text(*invocation_long_parts)


@dataclasses.dataclass
class LoweredArgumentDefinition:
    """Contains fields meant to be passed directly into argparse."""

    # Action that is called on parsed arguments. This handles conversions from strings
    # to our desired types.
    #
    # The main reason we use this instead of the standard 'type' argument is to enable
    # mixed-type tuples.
    instance_from_str: Optional[Callable] = None
    str_from_instance: Optional[Callable] = None

    def is_fixed(self) -> bool:
        """If the instantiator is set to `None`, even after all argument
        transformations, it means that we don't have a valid instantiator for an
        argument. We then mark the argument as 'fixed', with a value always equal to the
        field default."""
        return self.instance_from_str is None

    # From here on out, all fields correspond 1:1 to inputs to argparse's
    # add_argument() method.
    name_or_flags: Tuple[str, ...] = ()
    default: Optional[Any] = None
    dest: Optional[str] = None
    required: Optional[bool] = None
<<<<<<< HEAD
    action: Optional[
        Literal[
            "count", "append", "store_true", "store_false", "boolean_optional_action"
        ]
    ] = None
=======
    action: Optional[Any] = None
>>>>>>> 67f03e0b
    nargs: Optional[Union[int, Literal["+", "*", "?"]]] = None
    choices: Optional[Tuple[str, ...]] = None
    # Note: unlike in vanilla argparse, our metavar is always a string. We handle
    # sequences, multiple arguments, etc, manually.
    metavar: Optional[str] = None
    help: Optional[str] = None


def _rule_handle_boolean_flags(
    arg: ArgumentDefinition,
    lowered: LoweredArgumentDefinition,
) -> None:
    if arg.field.type_stripped is not bool:
        return

    if (
        arg.field.default in _singleton.MISSING_AND_MISSING_NONPROP
        or arg.is_positional()
        or _markers.FlagConversionOff in arg.field.markers
        or _markers.Fixed in arg.field.markers
    ):
        # Treat bools as a normal parameter.
        return

    # Default `False` => --flag passed in flips to `True`.
    if _markers.FlagCreatePairsOff in arg.field.markers:
        # If default is True, --flag will flip to `False`.
        # If default is False, --no-flag will flip to `True`.
        lowered.action = "store_false" if arg.field.default else "store_true"
    else:
        # Create both --flag and --no-flag.
        lowered.action = "boolean_optional_action"
    lowered.instance_from_str = lambda x: x  # argparse will directly give us a bool!
    lowered.default = arg.field.default
    return


def _rule_apply_primitive_specs(
    arg: ArgumentDefinition,
    lowered: LoweredArgumentDefinition,
) -> None:
    """The bulkiest bit: recursively analyze the type annotation and use it to determine
    how to instantiate it given some string from the commandline.

    Important: as far as argparse is concerned, all inputs are strings.

    Conversions from strings to our desired types happen in the instantiator; this is a
    bit more flexible, and lets us handle more complex types like enums and multi-type
    tuples."""

    if _markers.Fixed in arg.field.markers:
        lowered.instance_from_str = None
        lowered.metavar = "{fixed}"
        lowered.required = False
        lowered.default = _singleton.MISSING
        return
    if lowered.instance_from_str is not None:
        lowered.required = False
        return

    spec = ConstructorRegistry.get_primitive_spec(
        PrimitiveTypeInfo.make(
            cast(type, arg.field.type),
            arg.field.markers,
        )
    )
    if isinstance(spec, UnsupportedTypeAnnotationError):
        error = spec
        if arg.field.default in _singleton.MISSING_AND_MISSING_NONPROP:
            field_name = _strings.make_field_name(
                [arg.extern_prefix, arg.field.extern_name]
            )
            if field_name != "":
                raise UnsupportedTypeAnnotationError(
                    f"Unsupported type annotation for field with name `{field_name}`, which is resolved to `{arg.field.type}`. "
                    f"{error.args[0]} "
                    "To suppress this error, assign the field either a default value or a different type."
                )
            else:
                # If the field name is empty, it means we're raising an error
                # for the direct input to `tyro.cli()`. We don't need to write
                # out which specific field we're complaining about.
                raise error
        else:
            # For fields with a default, we'll get by even if there's no instantiator
            # available.
            lowered.metavar = "{fixed}"
            lowered.required = False
            lowered.default = _singleton.MISSING
            return

    # Mark lowered as required if a default is missing.
    if (
        arg.field.default in _singleton.MISSING_AND_MISSING_NONPROP
        and _markers._OPTIONAL_GROUP not in arg.field.markers
    ):
        lowered.required = True
    # elif (
    #     arg.field.default is not _singleton.EXCLUDE_FROM_CALL
    #     and arg.field.default not in _singleton.MISSING_AND_MISSING_NONPROP
    # ):
    #     # Set default.
    #     lowered.default = spec.str_from_instance(arg.field.default)
    # else:
    #     lowered.default = arg.field.default

    # We're actually going to skip the default field: if an argument is unset, the
    # MISSING value will be detected in _calling.py and the field default will
    # directly be used. This helps reduce the likelihood of issues with converting
    # the field default to a string format, then back to the desired type.
    if spec._action == "append":
        lowered.default = []
    elif spec._action == "count":
        lowered.default = arg.field.default
    else:
        lowered.default = _singleton.MISSING_NONPROP

    if spec._action == "append":

        def append_instantiator(x: list[list[str]]) -> Any:
            """Handle UseAppendAction effects."""
            # We'll assume that the type is annotated as Dict[...], Tuple[...], List[...], etc.
            container_type = get_origin(arg.field.type_stripped)
            if container_type is None:
                # Raw annotation, like `UseAppendAction[list]`. It's unlikely
                # that a user would use this but we can handle it.
                container_type = arg.field.type_stripped

            # Instantiate initial output.
            out = (
                arg.field.default
                if arg.field.default not in _singleton.MISSING_AND_MISSING_NONPROP
                else None
            )
            if out is None:
                out = {} if container_type is dict else []
            elif isinstance(out, dict):
                out = out.copy()
            else:
                # All sequence types will be lists for now to make sure we can
                # append to them.
                out = list(out)

            # Get + merge parts.
            parts = [spec.instance_from_str(arg_list) for arg_list in x]
            for part in parts:
                if isinstance(out, dict):
                    out.update(part)
                else:
                    out.append(part)

            # Return output with correct type.
            if container_type in (dict, Sequence, collections.abc.Sequence):
                return out
            else:
                return container_type(out)

        lowered.instance_from_str = append_instantiator
        lowered.str_from_instance = spec.str_from_instance
        lowered.choices = spec.choices
        lowered.nargs = spec.nargs if not isinstance(spec.nargs, tuple) else "*"
        lowered.metavar = spec.metavar
        lowered.action = spec._action
        lowered.required = False
        return
    else:
        lowered.instance_from_str = spec.instance_from_str
        lowered.str_from_instance = spec.str_from_instance
        lowered.choices = spec.choices
        lowered.nargs = spec.nargs if not isinstance(spec.nargs, tuple) else "*"
        lowered.metavar = spec.metavar
        lowered.action = spec._action
        return


def _rule_counters(
    arg: ArgumentDefinition,
    lowered: LoweredArgumentDefinition,
) -> None:
    """Handle counters, like -vvv for level-3 verbosity."""
    if (
        _markers.UseCounterAction in arg.field.markers
        and arg.field.type_stripped is int
        and not arg.is_positional()
    ):
        lowered.metavar = None
        lowered.nargs = None
        lowered.action = "count"
        lowered.default = 0
        lowered.required = False
        lowered.instance_from_str = (
            lambda x: x
        )  # argparse will directly give us an int!
        return


def _rule_generate_helptext(
    arg: ArgumentDefinition,
    lowered: LoweredArgumentDefinition,
) -> None:
    """Generate helptext from docstring, argument name, default values."""

    # The percent symbol needs some extra handling in argparse.
    # https://stackoverflow.com/questions/21168120/python-argparse-errors-with-in-help-string
    lowered.help = (
        generate_argument_helptext(arg, lowered).as_str_no_ansi().replace("%", "%%")
    )


def _rule_set_name_or_flag_and_dest(
    arg: ArgumentDefinition,
    lowered: LoweredArgumentDefinition,
) -> None:
    extern_name = arg.field.extern_name
    if lowered.action == "store_false":
        extern_name = "no_" + extern_name

    if (
        arg.field.argconf.prefix_name is False
        or _markers.OmitArgPrefixes in arg.field.markers
    ):
        # Strip prefixes when the argument is suppressed.
        # Still need to call make_field_name() because it converts underscores
        # to hyphens, etc.
        name_or_flag = _strings.make_field_name([extern_name])
    elif (
        _markers.OmitSubcommandPrefixes in arg.field.markers
        and arg.subcommand_prefix != ""
    ):
        # Strip subcommand prefixes, but keep following
        # prefixes.`extern_prefix` can start with the prefix corresponding to
        # the parent subcommand, but end with other prefixes correspondeding to
        # nested structures within the subcommand.
        name_or_flag = _strings.make_field_name([arg.extern_prefix, extern_name])
        strip_prefix = arg.subcommand_prefix + "."
        assert name_or_flag.startswith(strip_prefix), name_or_flag
        name_or_flag = name_or_flag[len(strip_prefix) :]
    else:
        # Standard prefixed name.
        name_or_flag = _strings.make_field_name([arg.extern_prefix, extern_name])

    # Prefix keyword arguments with --.
    if not arg.is_positional():
        name_or_flag = "--" + name_or_flag

    lowered.name_or_flags = (name_or_flag,)
    lowered.dest = _strings.make_field_name([arg.intern_prefix, arg.field.intern_name])


def _rule_positional_special_handling(
    arg: ArgumentDefinition,
    lowered: LoweredArgumentDefinition,
) -> None:
    if not arg.is_positional():
        return None

    metavar = lowered.metavar
    if lowered.required:
        nargs = lowered.nargs
<<<<<<< HEAD
=======
    else:
        if metavar is not None:
            metavar = "[" + metavar + "]"
        if lowered.nargs == 1:
            # Optional positional arguments. This needs to be special-cased in
            # _calling.py.
            nargs = "?"
        else:
            # If lowered.nargs is either + or an int.
            nargs = "*"

    lowered.name_or_flags = (
        _strings.make_field_name([arg.intern_prefix, arg.field.intern_name]),
    )
    lowered.dest = None
    lowered.metavar = metavar
    lowered.nargs = nargs
    return


def _rule_apply_argconf(
    arg: ArgumentDefinition,
    lowered: LoweredArgumentDefinition,
) -> None:
    if arg.field.argconf.metavar is not None:
        lowered.metavar = arg.field.argconf.metavar
    if arg.field.argconf.aliases is not None:
        lowered.name_or_flags = arg.field.argconf.aliases + lowered.name_or_flags


def generate_argument_helptext(
    arg: ArgumentDefinition, lowered: LoweredArgumentDefinition
) -> fmt._Text:
    help_parts: list[str | fmt._Text] = []

    primary_help = arg.field.helptext

    if primary_help is None and _markers.Positional in arg.field.markers:
        primary_help = _strings.make_field_name(
            [arg.extern_prefix, arg.field.intern_name]
        )

    if primary_help is not None:
        help_parts.append(fmt.text["dim"](primary_help))

    if not lowered.required:
        # Get the default value.
        # Note: lowered.default is the stringified version!
        default = lowered.default
        if lowered.is_fixed() or lowered.action == "append":
            # Cases where we'll be missing the lowered default. Use field default instead.
            assert default in _singleton.MISSING_AND_MISSING_NONPROP or default is None
            default = arg.field.default

        # Get the default value label.
        if arg.field.argconf.constructor_factory is not None:
            default_label = (
                str(default)
                if arg.field.type_stripped is not json.loads
                else json.dumps(arg.field.default)
            )
        elif type(default) in (tuple, list, set):
            # For tuple types, we might have default as (0, 1, 2, 3).
            # For list types, we might have default as [0, 1, 2, 3].
            # For set types, we might have default as {0, 1, 2, 3}.
            #
            # In all cases, we want to display (default: 0 1 2 3), for consistency with
            # the format that argparse expects when we set nargs.
            assert default is not None
            default_label = " ".join(map(shlex.quote, map(str, default)))
        else:
            default_label = str(default)

        # Suffix helptext with some behavior hint, such as the default value of the argument.
        help_behavior_hint = arg.field.argconf.help_behavior_hint
        if help_behavior_hint is not None:
            behavior_hint = (
                help_behavior_hint(default_label)
                if callable(help_behavior_hint)
                else help_behavior_hint
            )
        elif lowered.instance_from_str is None:
            # Intentionally not quoted via shlex, since this can't actually be passed
            # in via the commandline.
            behavior_hint = f"(fixed to: {str(default)})"
        elif lowered.action == "count":
            # Repeatable argument.
            behavior_hint = "(repeatable)"
        elif lowered.action == "append" and (
            default in _singleton.MISSING_AND_MISSING_NONPROP
            or len(cast(tuple, default)) == 0
        ):
            behavior_hint = "(repeatable)"
        elif lowered.action == "append" and len(cast(tuple, default)) > 0:
            assert default is not None  # Just for type checker.
            behavior_hint = f"(repeatable, appends to: {default_label})"
        elif arg.field.default is _singleton.EXCLUDE_FROM_CALL:
            # ^important to use arg.field.default and not the stringified default variable.
            behavior_hint = "(unset by default)"
        elif (
            _markers._OPTIONAL_GROUP in arg.field.markers
            and default in _singleton.MISSING_AND_MISSING_NONPROP
        ):
            # Argument in an optional group, but with no default. This is typically used
            # when general (non-argument, non-dataclass) object arguments are given a
            # default, or when we use `tyro.conf.arg(constructor=...)`.
            #
            # There are some usage details that aren't communicated right now in the
            # helptext. For example: all arguments within an optional group without a
            # default should be passed in or none at all.
            behavior_hint = "(optional)"
        elif _markers._OPTIONAL_GROUP in arg.field.markers:
            # Argument in an optional group, but which also has a default.
            behavior_hint = f"(default if used: {default_label})"
        else:
            behavior_hint = f"(default: {default_label})"

        help_parts.append(
            fmt.text[_af.ACCENT_COLOR if _af.ACCENT_COLOR != "white" else "cyan"](
                behavior_hint
            )
        )  # TODO: theme color
>>>>>>> 67f03e0b
    else:
        help_parts.append(fmt.text["bright_red"]("(required)"))

<<<<<<< HEAD
    lowered.name_or_flags = (
        _strings.make_field_name([arg.intern_prefix, arg.field.intern_name]),
    )
    lowered.dest = None
    lowered.metavar = metavar
    lowered.nargs = nargs
    return


def _rule_apply_argconf(
    arg: ArgumentDefinition,
    lowered: LoweredArgumentDefinition,
) -> None:
    if arg.field.argconf.metavar is not None:
        lowered.metavar = arg.field.argconf.metavar
    if arg.field.argconf.aliases is not None:
        lowered.name_or_flags = arg.field.argconf.aliases + lowered.name_or_flags


def generate_argument_helptext(
    arg: ArgumentDefinition, lowered: LoweredArgumentDefinition
) -> fmt._Text:
    help_parts: list[str | fmt._Text] = []

    primary_help = arg.field.helptext

    if primary_help is None and _markers.Positional in arg.field.markers:
        primary_help = _strings.make_field_name(
            [arg.extern_prefix, arg.field.intern_name]
        )

    if primary_help is not None:
        help_parts.append(fmt.text["dim"](primary_help))

    if not lowered.required:
        # Get the default value.
        # Note: lowered.default is the stringified version!
        if (
            lowered.is_fixed()
            or lowered.action
            in (
                "append",
                "boolean_optional_action",
                "store_true",
                "store_false",
            )
            or arg.field.default in _singleton.MISSING_AND_MISSING_NONPROP
        ):
            # Cases where we want to use the field default directly.
            default = arg.field.default
        elif arg.field.default is _singleton.EXCLUDE_FROM_CALL:
            default = None
        else:
            # Standard cases where we convert to a string representation.
            default = (
                lowered.str_from_instance(arg.field.default)
                if lowered.str_from_instance is not None
                else None
            )

        # Get the default value label.
        if arg.field.argconf.constructor_factory is not None:
            default_label = (
                str(default)
                if arg.field.type_stripped is not json.loads
                else json.dumps(arg.field.default)
            )
        elif type(default) in (tuple, list, set):
            # For tuple types, we might have default as (0, 1, 2, 3).
            # For list types, we might have default as [0, 1, 2, 3].
            # For set types, we might have default as {0, 1, 2, 3}.
            #
            # In all cases, we want to display (default: 0 1 2 3), for consistency with
            # the format that argparse expects when we set nargs.
            assert default is not None
            default_label = " ".join(map(shlex.quote, map(str, default)))
        else:
            default_label = str(default)

        # Suffix helptext with some behavior hint, such as the default value of the argument.
        help_behavior_hint = arg.field.argconf.help_behavior_hint
        if help_behavior_hint is not None:
            behavior_hint = (
                help_behavior_hint(default_label)
                if callable(help_behavior_hint)
                else help_behavior_hint
            )
        elif lowered.instance_from_str is None:
            # Intentionally not quoted via shlex, since this can't actually be passed
            # in via the commandline.
            behavior_hint = f"(fixed to: {str(default)})"
        elif lowered.action == "count":
            # Repeatable argument.
            behavior_hint = "(repeatable)"
        elif lowered.action == "append" and (
            default in _singleton.MISSING_AND_MISSING_NONPROP
            or len(cast(tuple, default)) == 0
        ):
            behavior_hint = "(repeatable)"
        elif lowered.action == "append" and len(cast(tuple, default)) > 0:
            assert default is not None  # Just for type checker.
            behavior_hint = f"(repeatable, appends to: {default_label})"
        elif arg.field.default is _singleton.EXCLUDE_FROM_CALL:
            # ^important to use arg.field.default and not the stringified default variable.
            behavior_hint = "(unset by default)"
        elif (
            _markers._OPTIONAL_GROUP in arg.field.markers
            and default in _singleton.MISSING_AND_MISSING_NONPROP
        ):
            # Argument in an optional group, but with no default. This is typically used
            # when general (non-argument, non-dataclass) object arguments are given a
            # default, or when we use `tyro.conf.arg(constructor=...)`.
            #
            # There are some usage details that aren't communicated right now in the
            # helptext. For example: all arguments within an optional group without a
            # default should be passed in or none at all.
            behavior_hint = "(optional)"
        elif _markers._OPTIONAL_GROUP in arg.field.markers:
            # Argument in an optional group, but which also has a default.
            behavior_hint = f"(default if used: {default_label})"
        else:
            behavior_hint = f"(default: {default_label})"

        help_parts.append(
            fmt.text[
                _accent_color.ACCENT_COLOR
                if _accent_color.ACCENT_COLOR != "white"
                else "cyan"
            ](behavior_hint)
        )  # TODO: theme color
    else:
        help_parts.append(fmt.text["bright_red"]("(required)"))

=======
>>>>>>> 67f03e0b
    return fmt.text(*help_parts, delimeter=" ")<|MERGE_RESOLUTION|>--- conflicted
+++ resolved
@@ -24,16 +24,9 @@
 import shtab
 from typing_extensions import get_origin
 
-<<<<<<< HEAD
 from . import _accent_color, _fields, _singleton, _strings
 from . import _fmtlib as fmt
 from ._backends import _argparse as argparse
-=======
-from . import _argparse as argparse
-from . import _argparse_formatter as _af
-from . import _fields, _singleton, _strings
-from . import _fmtlib as fmt
->>>>>>> 67f03e0b
 from .conf import _markers
 from .constructors import (
     ConstructorRegistry,
@@ -161,22 +154,8 @@
                 )
                 name_or_flags = name_or_flags[-1:]
 
-<<<<<<< HEAD
         if kwargs.get("action", None) == "boolean_optional_action":
             kwargs["action"] = BooleanOptionalAction
-=======
-        # We're actually going to skip the default field: if an argument is unset, the
-        # MISSING value will be detected in _calling.py and the field default will
-        # directly be used. This helps reduce the likelihood of issues with converting
-        # the field default to a string format, then back to the desired type.
-        action = kwargs.get("action", None)
-        if action not in {"append", "count"}:
-            kwargs["default"] = _singleton.MISSING_NONPROP
-        elif action in {BooleanOptionalAction, "store_true", "store_false", "count"}:
-            pass
-        else:
-            kwargs["default"] = []
->>>>>>> 67f03e0b
 
         # Add argument, with aliases if available.
         arg = parser.add_argument(*name_or_flags, **kwargs)
@@ -240,11 +219,7 @@
             return invocation_short, invocation_long
 
         name_or_flags: list[str] = list(self.lowered.name_or_flags)
-<<<<<<< HEAD
         if self.lowered.action == "boolean_optional_action":
-=======
-        if self.lowered.action is BooleanOptionalAction:
->>>>>>> 67f03e0b
             name_or_flags = []
             for name_or_flag in self.lowered.name_or_flags:
                 name_or_flags.append(name_or_flag)
@@ -304,15 +279,11 @@
     default: Optional[Any] = None
     dest: Optional[str] = None
     required: Optional[bool] = None
-<<<<<<< HEAD
     action: Optional[
         Literal[
             "count", "append", "store_true", "store_false", "boolean_optional_action"
         ]
     ] = None
-=======
-    action: Optional[Any] = None
->>>>>>> 67f03e0b
     nargs: Optional[Union[int, Literal["+", "*", "?"]]] = None
     choices: Optional[Tuple[str, ...]] = None
     # Note: unlike in vanilla argparse, our metavar is always a string. We handle
@@ -572,8 +543,6 @@
     metavar = lowered.metavar
     if lowered.required:
         nargs = lowered.nargs
-<<<<<<< HEAD
-=======
     else:
         if metavar is not None:
             metavar = "[" + metavar + "]"
@@ -622,11 +591,28 @@
     if not lowered.required:
         # Get the default value.
         # Note: lowered.default is the stringified version!
-        default = lowered.default
-        if lowered.is_fixed() or lowered.action == "append":
-            # Cases where we'll be missing the lowered default. Use field default instead.
-            assert default in _singleton.MISSING_AND_MISSING_NONPROP or default is None
+        if (
+            lowered.is_fixed()
+            or lowered.action
+            in (
+                "append",
+                "boolean_optional_action",
+                "store_true",
+                "store_false",
+            )
+            or arg.field.default in _singleton.MISSING_AND_MISSING_NONPROP
+        ):
+            # Cases where we want to use the field default directly.
             default = arg.field.default
+        elif arg.field.default is _singleton.EXCLUDE_FROM_CALL:
+            default = None
+        else:
+            # Standard cases where we convert to a string representation.
+            default = (
+                lowered.str_from_instance(arg.field.default)
+                if lowered.str_from_instance is not None
+                else None
+            )
 
         # Get the default value label.
         if arg.field.argconf.constructor_factory is not None:
@@ -692,148 +678,13 @@
             behavior_hint = f"(default: {default_label})"
 
         help_parts.append(
-            fmt.text[_af.ACCENT_COLOR if _af.ACCENT_COLOR != "white" else "cyan"](
-                behavior_hint
-            )
-        )  # TODO: theme color
->>>>>>> 67f03e0b
-    else:
-        help_parts.append(fmt.text["bright_red"]("(required)"))
-
-<<<<<<< HEAD
-    lowered.name_or_flags = (
-        _strings.make_field_name([arg.intern_prefix, arg.field.intern_name]),
-    )
-    lowered.dest = None
-    lowered.metavar = metavar
-    lowered.nargs = nargs
-    return
-
-
-def _rule_apply_argconf(
-    arg: ArgumentDefinition,
-    lowered: LoweredArgumentDefinition,
-) -> None:
-    if arg.field.argconf.metavar is not None:
-        lowered.metavar = arg.field.argconf.metavar
-    if arg.field.argconf.aliases is not None:
-        lowered.name_or_flags = arg.field.argconf.aliases + lowered.name_or_flags
-
-
-def generate_argument_helptext(
-    arg: ArgumentDefinition, lowered: LoweredArgumentDefinition
-) -> fmt._Text:
-    help_parts: list[str | fmt._Text] = []
-
-    primary_help = arg.field.helptext
-
-    if primary_help is None and _markers.Positional in arg.field.markers:
-        primary_help = _strings.make_field_name(
-            [arg.extern_prefix, arg.field.intern_name]
-        )
-
-    if primary_help is not None:
-        help_parts.append(fmt.text["dim"](primary_help))
-
-    if not lowered.required:
-        # Get the default value.
-        # Note: lowered.default is the stringified version!
-        if (
-            lowered.is_fixed()
-            or lowered.action
-            in (
-                "append",
-                "boolean_optional_action",
-                "store_true",
-                "store_false",
-            )
-            or arg.field.default in _singleton.MISSING_AND_MISSING_NONPROP
-        ):
-            # Cases where we want to use the field default directly.
-            default = arg.field.default
-        elif arg.field.default is _singleton.EXCLUDE_FROM_CALL:
-            default = None
-        else:
-            # Standard cases where we convert to a string representation.
-            default = (
-                lowered.str_from_instance(arg.field.default)
-                if lowered.str_from_instance is not None
-                else None
-            )
-
-        # Get the default value label.
-        if arg.field.argconf.constructor_factory is not None:
-            default_label = (
-                str(default)
-                if arg.field.type_stripped is not json.loads
-                else json.dumps(arg.field.default)
-            )
-        elif type(default) in (tuple, list, set):
-            # For tuple types, we might have default as (0, 1, 2, 3).
-            # For list types, we might have default as [0, 1, 2, 3].
-            # For set types, we might have default as {0, 1, 2, 3}.
-            #
-            # In all cases, we want to display (default: 0 1 2 3), for consistency with
-            # the format that argparse expects when we set nargs.
-            assert default is not None
-            default_label = " ".join(map(shlex.quote, map(str, default)))
-        else:
-            default_label = str(default)
-
-        # Suffix helptext with some behavior hint, such as the default value of the argument.
-        help_behavior_hint = arg.field.argconf.help_behavior_hint
-        if help_behavior_hint is not None:
-            behavior_hint = (
-                help_behavior_hint(default_label)
-                if callable(help_behavior_hint)
-                else help_behavior_hint
-            )
-        elif lowered.instance_from_str is None:
-            # Intentionally not quoted via shlex, since this can't actually be passed
-            # in via the commandline.
-            behavior_hint = f"(fixed to: {str(default)})"
-        elif lowered.action == "count":
-            # Repeatable argument.
-            behavior_hint = "(repeatable)"
-        elif lowered.action == "append" and (
-            default in _singleton.MISSING_AND_MISSING_NONPROP
-            or len(cast(tuple, default)) == 0
-        ):
-            behavior_hint = "(repeatable)"
-        elif lowered.action == "append" and len(cast(tuple, default)) > 0:
-            assert default is not None  # Just for type checker.
-            behavior_hint = f"(repeatable, appends to: {default_label})"
-        elif arg.field.default is _singleton.EXCLUDE_FROM_CALL:
-            # ^important to use arg.field.default and not the stringified default variable.
-            behavior_hint = "(unset by default)"
-        elif (
-            _markers._OPTIONAL_GROUP in arg.field.markers
-            and default in _singleton.MISSING_AND_MISSING_NONPROP
-        ):
-            # Argument in an optional group, but with no default. This is typically used
-            # when general (non-argument, non-dataclass) object arguments are given a
-            # default, or when we use `tyro.conf.arg(constructor=...)`.
-            #
-            # There are some usage details that aren't communicated right now in the
-            # helptext. For example: all arguments within an optional group without a
-            # default should be passed in or none at all.
-            behavior_hint = "(optional)"
-        elif _markers._OPTIONAL_GROUP in arg.field.markers:
-            # Argument in an optional group, but which also has a default.
-            behavior_hint = f"(default if used: {default_label})"
-        else:
-            behavior_hint = f"(default: {default_label})"
-
-        help_parts.append(
             fmt.text[
                 _accent_color.ACCENT_COLOR
                 if _accent_color.ACCENT_COLOR != "white"
                 else "cyan"
             ](behavior_hint)
-        )  # TODO: theme color
+        )
     else:
         help_parts.append(fmt.text["bright_red"]("(required)"))
 
-=======
->>>>>>> 67f03e0b
     return fmt.text(*help_parts, delimeter=" ")