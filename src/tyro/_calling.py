"""Core functionality for calling functions with arguments specified by argparse
namespaces."""

from __future__ import annotations

import dataclasses
import itertools
from functools import partial
<<<<<<< HEAD
from typing import Any, Callable, TypeVar, Union

from typing_extensions import get_args
=======
from typing import (
    Annotated,
    Any,
    Callable,
    Dict,
    Generic,
    List,
    Set,
    Tuple,
    TypeVar,
    Union,
)
>>>>>>> cf3b5cd1

from . import _arguments, _fields, _parsers, _resolver, _singleton, _strings
from .conf import _confstruct, _markers

T = TypeVar("T")


@dataclasses.dataclass(frozen=True)
class DummyWrapper(Generic[T]):
    __tyro_dummy_inner__: Annotated[T, _confstruct.arg(name="")]


@dataclasses.dataclass(frozen=True)
class InstantiationError(Exception):
    """Exception raised when instantiation fail; this typically means that values from
    the CLI are invalid."""

    message: str
    arg: _arguments.ArgumentDefinition | str


def callable_with_args(
    f: Callable[..., T],
    parser_definition: _parsers.ParserSpecification,
    default_instance: T | _singleton.NonpropagatingMissingType,
    value_from_prefixed_field_name: dict[str | None, Any],
    field_name_prefix: str,
) -> tuple[Callable[[], T], set[str]]:
    """Populate `f` with arguments specified by a dictionary of values from argparse.

    Returns a partialed version of `f` with arguments populated, and a set of
    used arguments.

    We return a `Callable[[], OutT]` instead of `T` directly for aesthetic
    reasons; it lets use reduce layers in stack traces for errors from
    functions passed to `tyro`.
    """

<<<<<<< HEAD
    positional_args: list[Any] = []
    kwargs: dict[str, Any] = {}
    consumed_keywords: set[str] = set()
=======
    # If we' returning the default: unwrap any dummy wrappers.
    while isinstance(default_instance, DummyWrapper):
        default_instance = default_instance.__tyro_dummy_inner__

    positional_args: List[Any] = []
    kwargs: Dict[str, Any] = {}
    consumed_keywords: Set[str] = set()
>>>>>>> cf3b5cd1

    def get_value_from_arg(
        prefixed_field_name: str, arg: _arguments.ArgumentDefinition
    ) -> tuple[Any, bool]:
        """Helper for getting values from `value_from_arg` + doing some extra
        asserts.

        Returns:
            - The value from `value_from_prefixed_field_name`.
            - If the value was found. If True, we found the value (and it will
              be returned as a string or list of strings). If False, we've just
              returned the default.
        """

        if prefixed_field_name not in value_from_prefixed_field_name:
            # When would the value not be found?
            # 1. If the argument is suppressed
            # 2. If we have `tyro.conf.ConsolidateSubcommandArgs` for one of the
            #    contained subparsers or nested dataclasses
            assert (
                arg.is_suppressed() or parser_definition.consolidate_subcommand_args
            ), (
                f"Field value for {arg.lowered.name_or_flags} is unexpectedly missing. This is likely a bug in tyro."
            )
            return arg.field.default, False
        else:
            return value_from_prefixed_field_name[prefixed_field_name], True

    arg_from_prefixed_field_name: dict[str, _arguments.ArgumentDefinition] = {}
    for arg in parser_definition.args:
        arg_from_prefixed_field_name[
            _strings.make_field_name([arg.intern_prefix, arg.field.intern_name])
        ] = arg

    any_arguments_provided = False

    for field in parser_definition.field_list:
        value: Any
        prefixed_field_name = _strings.make_field_name(
            [field_name_prefix, field.intern_name]
        )

        # Resolve field type.
        field_type = field.type_stripped
        if prefixed_field_name in arg_from_prefixed_field_name:
            assert prefixed_field_name not in consumed_keywords

            # Standard arguments.
            arg = arg_from_prefixed_field_name[prefixed_field_name]
            name_maybe_prefixed = prefixed_field_name
            consumed_keywords.add(name_maybe_prefixed)
            if not arg.lowered.is_fixed():
                value, value_found = get_value_from_arg(name_maybe_prefixed, arg)
                should_cast = False

                if value in _fields.MISSING_AND_MISSING_NONPROP:
                    value = arg.field.default

                    # Consider a function with a positional sequence argument:
                    #
                    #     def f(x: tuple[int, ...], /)
                    #
                    # If we run this script with no arguments, we should interpret this
                    # as empty input for x. But the argparse default will be a MISSING
                    # value, and the field default will be inspect.Parameter.empty.
                    if (
                        value in _fields.MISSING_AND_MISSING_NONPROP
                        and arg.is_positional()
                        # nargs="?" is currently only used for optional positional
                        # arguments when the underlying nargs for the primitive
                        # constructor is 1. Logic for this is in _arguments.py.
                        and arg.lowered.nargs == "*"
                    ):
                        value = []
                        should_cast = True
                elif value_found:
                    # Value was found from the CLI, so we need to cast it with instance_from_str.
                    should_cast = True
                    any_arguments_provided = True
                    if arg.lowered.nargs == "?":
                        # Special case for optional positional arguments: this is the
                        # only time that arguments don't come back as a list.
                        value = [value]

                # Attempt to cast the value to the correct type.
                if should_cast:
                    try:
                        assert arg.lowered.instance_from_str is not None
                        value = arg.lowered.instance_from_str(value)
                    except (ValueError, TypeError) as e:
                        raise InstantiationError(
                            e.args[0],
                            arg,
                        )
            else:
                assert arg.field.default not in _fields.MISSING_AND_MISSING_NONPROP
                value = arg.field.default
                parsed_value = value_from_prefixed_field_name.get(
                    prefixed_field_name, _singleton.MISSING_NONPROP
                )
                if parsed_value not in _fields.MISSING_AND_MISSING_NONPROP:
                    raise InstantiationError(
                        f"{'/'.join(arg.lowered.name_or_flags)} was passed in, but"
                        " is a fixed argument that cannot be parsed",
                        arg,
                    )
        elif prefixed_field_name in parser_definition.child_from_prefix:
            # Nested callable.
            if _resolver.unwrap_origin_strip_extras(field_type) is Union:
                field_type = type(field.default)
            get_value, consumed_keywords_child = callable_with_args(
                field_type,
                parser_definition.child_from_prefix[prefixed_field_name],
                field.default,
                value_from_prefixed_field_name,
                field_name_prefix=prefixed_field_name,
            )
            value = get_value()
            del get_value
            consumed_keywords |= consumed_keywords_child
        else:
            # Unions over dataclasses (subparsers). This is the only other option.
            subparser_def = parser_definition.subparsers_from_intern_prefix[
                prefixed_field_name
            ]
            subparser_dest = _strings.make_subparser_dest(name=prefixed_field_name)
            consumed_keywords.add(subparser_dest)
            if subparser_dest in value_from_prefixed_field_name:
                subparser_name = value_from_prefixed_field_name[subparser_dest]
            else:
                assert (
                    subparser_def.default_instance
                    not in _fields.MISSING_AND_MISSING_NONPROP
                ), (
                    f"{subparser_dest} missing, but no default instance set. {value_from_prefixed_field_name.keys()=}"
                )
                subparser_name = None

            if subparser_name is None:
                # No subparser selected -- this should only happen when we have a
                # default/default_factory set.
                # This assert is wrong because `type(None)` can be in an `Annotated metadata.
                # assert (
                #     type(None) in get_args(field_type)
                #     or subparser_def.default_instance is not None
                # )
                value = subparser_def.default_instance
            else:
                chosen_f = subparser_def.options[
                    list(subparser_def.parser_from_name.keys()).index(subparser_name)
                ]
                get_value, consumed_keywords_child = callable_with_args(
                    chosen_f,
                    subparser_def.parser_from_name[subparser_name],
                    (
                        field.default
                        if type(field.default) is chosen_f
                        else _singleton.MISSING_NONPROP
                    ),
                    value_from_prefixed_field_name,
                    field_name_prefix=prefixed_field_name,
                )
                value = get_value()
                del get_value
                consumed_keywords |= consumed_keywords_child

        if value is _singleton.EXCLUDE_FROM_CALL:
            continue

        if _markers._UnpackArgsCall in field.markers:
            if len(positional_args) == 0 and len(kwargs) > 0:
                positional_args.extend(kwargs.values())
                kwargs.clear()
            assert isinstance(value, tuple)
            positional_args.extend(value)
        elif _markers._UnpackKwargsCall in field.markers:
            assert isinstance(value, dict)
            kwargs.update(value)
        elif field.is_positional_call():
            assert len(kwargs) == 0
            positional_args.append(value)
        else:
            kwargs[field.call_argname] = value

    # Logic for _markers._OPTIONAL_GROUP.
    is_missing_list = [
        any(v is m for m in _fields.MISSING_AND_MISSING_NONPROP)
        for v in itertools.chain(positional_args, kwargs.values())
    ]
    if any(is_missing_list):
        if not any_arguments_provided:
            # No arguments were provided in this group.
            return lambda: default_instance, consumed_keywords  # type: ignore

        message = "either all arguments must be provided or none of them."
        if len(kwargs) > 0:
            missing_args: list[str] = []
            for k, v in kwargs.items():
                if v not in _fields.MISSING_AND_MISSING_NONPROP:
                    break

                # Argument is missing.
                found = False
                for arg in arg_from_prefixed_field_name.values():
                    if arg.field.call_argname == k:
                        missing_args.append("/".join(arg.lowered.name_or_flags))
                        found = True
                        break
                assert found, "This is likely a bug in tyro."

            if len(missing_args) > 0:
                message += f" We're missing arguments {missing_args}."
        raise InstantiationError(
            message,
            field_name_prefix,
        )

    unwrapped_f = parser_definition.f
    if unwrapped_f in (tuple, list, set):
        if len(positional_args) > 0:
            # Triggered when support_single_arg_types=True is used.
            assert len(kwargs) == 0
            assert len(positional_args) == 1
            return lambda: positional_args[0], consumed_keywords  # type: ignore
        else:
            assert len(positional_args) == 0
            return partial(unwrapped_f, kwargs.values()), consumed_keywords  # type: ignore
    elif unwrapped_f is dict:
        if len(positional_args) > 0:
            # Triggered when support_single_arg_types=True is used.
            assert len(kwargs) == 0
            assert len(positional_args) == 1
            return partial(unwrapped_f, *positional_args), consumed_keywords  # type: ignore
        else:
            assert len(positional_args) == 0
            return lambda: kwargs, consumed_keywords  # type: ignore
    else:
        if parser_definition.extern_prefix == "":
            # Don't catch any errors for the "root" field. If main() in
            # tyro.cli(main) raises a ValueError, this shouldn't be caught.
            #
            # Important: we'll unwrap `DummyWrapper` in _cli.py. We could also
            # add an inner function here, but that would make stack traces
            # messier.
            return partial(unwrapped_f, *positional_args, **kwargs), consumed_keywords  # type: ignore
        else:
            # Try to catch ValueErrors raised by field constructors.
            def with_instantiation_error():
                try:
                    out = unwrapped_f(*positional_args, **kwargs)
                # If unwrapped_f raises a ValueError, wrap the message with a more informative
                # InstantiationError if possible.
                except ValueError as e:
                    raise InstantiationError(
                        e.args[0],
                        field_name_prefix,
                    )
                while isinstance(out, DummyWrapper):
                    out = out.__tyro_dummy_inner__
                return out

            return with_instantiation_error, consumed_keywords  # type: ignore<|MERGE_RESOLUTION|>--- conflicted
+++ resolved
@@ -6,24 +6,7 @@
 import dataclasses
 import itertools
 from functools import partial
-<<<<<<< HEAD
-from typing import Any, Callable, TypeVar, Union
-
-from typing_extensions import get_args
-=======
-from typing import (
-    Annotated,
-    Any,
-    Callable,
-    Dict,
-    Generic,
-    List,
-    Set,
-    Tuple,
-    TypeVar,
-    Union,
-)
->>>>>>> cf3b5cd1
+from typing import Annotated, Any, Callable, Generic, TypeVar, Union
 
 from . import _arguments, _fields, _parsers, _resolver, _singleton, _strings
 from .conf import _confstruct, _markers
@@ -62,19 +45,13 @@
     functions passed to `tyro`.
     """
 
-<<<<<<< HEAD
+    # If we' returning the default: unwrap any dummy wrappers.
+    while isinstance(default_instance, DummyWrapper):
+        default_instance = default_instance.__tyro_dummy_inner__
+
     positional_args: list[Any] = []
     kwargs: dict[str, Any] = {}
     consumed_keywords: set[str] = set()
-=======
-    # If we' returning the default: unwrap any dummy wrappers.
-    while isinstance(default_instance, DummyWrapper):
-        default_instance = default_instance.__tyro_dummy_inner__
-
-    positional_args: List[Any] = []
-    kwargs: Dict[str, Any] = {}
-    consumed_keywords: Set[str] = set()
->>>>>>> cf3b5cd1
 
     def get_value_from_arg(
         prefixed_field_name: str, arg: _arguments.ArgumentDefinition
