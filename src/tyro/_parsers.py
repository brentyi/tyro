"""Interface for generating `argparse.ArgumentParser()` definitions from callables."""

from __future__ import annotations

import dataclasses
import numbers
import warnings
from typing import Any, Callable, Dict, List, Set, Tuple, Type, TypeVar, Union, cast

from typing_extensions import Annotated, get_args, get_origin

from tyro.constructors._registry import ConstructorRegistry
from tyro.constructors._struct_spec import UnsupportedStructTypeMessage

from . import _argparse as argparse
from . import (
    _argparse_formatter,
    _arguments,
    _docstrings,
    _fields,
    _resolver,
    _singleton,
    _strings,
    _subcommand_matching,
)
from ._typing import TypeForm
from ._typing_compat import is_typing_union
from .conf import _confstruct, _markers
from .conf._mutex_group import _MutexGroupConfig
from .constructors._primitive_spec import (
    PrimitiveConstructorSpec,
    UnsupportedTypeAnnotationError,
)

T = TypeVar("T")


@dataclasses.dataclass(frozen=True)
class ParserSpecification:
    """Each parser contains a list of arguments and optionally some subparsers."""

    f: Callable
    markers: Set[_markers._Marker]
    description: str
    args: List[_arguments.ArgumentDefinition]
    field_list: List[_fields.FieldDefinition]
    child_from_prefix: Dict[str, ParserSpecification]
    helptext_from_intern_prefixed_field_name: Dict[str, str | None]

    # We have two mechanics for tracking subparser groups:
    # - A single subparser group, which is what gets added in the tree structure built
    # by the argparse parser.
    subparsers: SubparsersSpecification | None
    # - A set of subparser groups, which reflect the tree structure built by the
    # hierarchy of a nested config structure.
    subparsers_from_intern_prefix: Dict[str, SubparsersSpecification]
    intern_prefix: str
    extern_prefix: str
    has_required_args: bool
    consolidate_subcommand_args: bool
    subparser_parent: ParserSpecification | None
    add_help: bool

    @staticmethod
    def from_callable_or_type(
        f: Callable[..., T],
        markers: Set[_markers._Marker],
        description: str | None,
        parent_classes: Set[Type[Any]],
        default_instance: Union[
            T, _singleton.PropagatingMissingType, _singleton.NonpropagatingMissingType
        ],
        intern_prefix: str,
        extern_prefix: str,
        is_root: bool,
        add_help: bool,
        subcommand_prefix: str = "",
        support_single_arg_types: bool = False,
    ) -> ParserSpecification:
        """Create a parser definition from a callable or type."""

        # Consolidate subcommand types.
        markers = markers | set(_resolver.unwrap_annotated(f, _markers._Marker)[1])
        consolidate_subcommand_args = _markers.ConsolidateSubcommandArgs in markers

        # Cycle detection.
        #
        # - 'parent' here refers to in the nesting hierarchy, not the superclass.
        # - We threshold by `max_nesting_depth` to suppress false positives,
        #  for example from custom constructors that behave differently
        #  depending the default value. (example: ml_collections.ConfigDict)
        max_nesting_depth = 128
        if (
            f in parent_classes
            and f is not dict
            and intern_prefix.count(".") > max_nesting_depth
        ):
            raise UnsupportedTypeAnnotationError(
                f"Found a cyclic dependency with type {f}."
            )

        # TODO: we are abusing the (minor) distinctions between types, classes, and
        # callables throughout the code. This is mostly for legacy reasons, could be
        # cleaned up.
        parent_classes = parent_classes | {cast(Type, f)}

        # Resolve the type of `f`, generate a field list.
        with _fields.FieldDefinition.marker_context(tuple(markers)):
            out = _fields.field_list_from_type_or_callable(
                f=f,
                default_instance=default_instance,
                support_single_arg_types=support_single_arg_types,
            )
            assert not isinstance(out, UnsupportedStructTypeMessage), out
            f, field_list = out

        has_required_args = False
        args = []
        helptext_from_intern_prefixed_field_name: Dict[str, str | None] = {}

        child_from_prefix: Dict[str, ParserSpecification] = {}

        subparsers = None
        subparsers_from_prefix = {}

        for field in field_list:
            field_out = handle_field(
                field,
                parent_classes=parent_classes,
                intern_prefix=intern_prefix,
                extern_prefix=extern_prefix,
                subcommand_prefix=subcommand_prefix,
                add_help=add_help,
            )
            if isinstance(field_out, _arguments.ArgumentDefinition):
                # Handle single arguments.
                args.append(field_out)
                if field_out.lowered.required:
                    has_required_args = True
            elif isinstance(field_out, SubparsersSpecification):
                # Handle subparsers.
                subparsers_from_prefix[field_out.intern_prefix] = field_out
                subparsers = add_subparsers_to_leaves(subparsers, field_out)
            elif isinstance(field_out, ParserSpecification):
                # Handle nested parsers.
                nested_parser = field_out
                child_from_prefix[field_out.intern_prefix] = nested_parser

                if nested_parser.has_required_args:
                    has_required_args = True

                # Include nested subparsers.
                if nested_parser.subparsers is not None:
                    subparsers_from_prefix.update(
                        nested_parser.subparsers_from_intern_prefix
                    )
                    subparsers = add_subparsers_to_leaves(
                        subparsers, nested_parser.subparsers
                    )

                # Helptext for this field; used as description for grouping arguments.
                class_field_name = _strings.make_field_name(
                    [intern_prefix, field.intern_name]
                )
                if field.helptext is not None:
                    helptext_from_intern_prefixed_field_name[class_field_name] = (
                        field.helptext
                    )
                else:
                    helptext_from_intern_prefixed_field_name[class_field_name] = (
                        _docstrings.get_callable_description(nested_parser.f)
                    )

                # If arguments are in an optional group, it indicates that the default_instance
                # will be used if none of the arguments are passed in.
                if (
                    len(nested_parser.args) >= 1
                    and _markers._OPTIONAL_GROUP in nested_parser.args[0].field.markers
                ):
                    current_helptext = helptext_from_intern_prefixed_field_name[
                        class_field_name
                    ]
                    helptext_from_intern_prefixed_field_name[class_field_name] = (
                        ("" if current_helptext is None else current_helptext + "\n\n")
                        + "Default: "
                        + str(field.default)
                    )

        parser_spec = ParserSpecification(
            f=f,
            markers=markers,
            description=_strings.remove_single_line_breaks(
                description
                if description is not None
                else _docstrings.get_callable_description(f)
            ),
            args=args,
            field_list=field_list,
            child_from_prefix=child_from_prefix,
            helptext_from_intern_prefixed_field_name=helptext_from_intern_prefixed_field_name,
            subparsers=subparsers,
            subparsers_from_intern_prefix=subparsers_from_prefix,
            intern_prefix=intern_prefix,
            extern_prefix=extern_prefix,
            has_required_args=has_required_args,
            consolidate_subcommand_args=consolidate_subcommand_args,
            subparser_parent=None,
            add_help=add_help,
        )

        # When constructing the root parser: we recurse through subparsers and
        # set the "parent" pointers. This makes it easier to traverse
        # subparsers backward.
        if is_root:

            def set_subparser_parents(
                parser: ParserSpecification,
            ) -> None:
                """Set the parent of each subparser."""
                if parser.subparsers is None:
                    return
                for name, child in parser.subparsers.parser_from_name.items():
                    child = dataclasses.replace(child, subparser_parent=parser)
                    parser.subparsers.parser_from_name[name] = child
                    set_subparser_parents(child)

            set_subparser_parents(parser_spec)
        return parser_spec

    def apply(
        self, parser: argparse.ArgumentParser, force_required_subparsers: bool
    ) -> Tuple[argparse.ArgumentParser, ...]:
        """Create defined arguments and subparsers."""

        # Generate helptext.
        parser.description = self.description

        # `force_required_subparsers`: if we have required arguments and we're
        # consolidating all arguments into the leaves of the subparser trees, a
        # required argument in one node of this tree means that all of its
        # descendants are required.
        if self.consolidate_subcommand_args and self.has_required_args:
            force_required_subparsers = True

        # Create subparser tree.
        subparser_group = None
        if self.subparsers is not None:
            leaves = self.subparsers.apply(parser, force_required_subparsers)
            subparser_group = parser._action_groups.pop()
        else:
            leaves = (parser,)

        # Depending on whether we want to consolidate subcommand args, we can either
        # apply arguments to the intermediate parser or only on the leaves.
        if self.consolidate_subcommand_args:
            for leaf in leaves:
                self.apply_args(leaf)
        else:
            self.apply_args(parser)

        if subparser_group is not None:
            parser._action_groups.append(subparser_group)

        # Break some API boundaries to rename the "optional arguments" => "options".
        assert parser._action_groups[1].title in (
            # python <= 3.9
            "optional arguments",
            # python >= 3.10
            "options",
        )
        parser._action_groups[1].title = "options"

        return leaves

    def apply_args(
        self,
        parser: argparse.ArgumentParser,
        parent: ParserSpecification | None = None,
        exclusive_group_from_group_conf: Dict[
            _MutexGroupConfig, argparse._MutuallyExclusiveGroup
        ]
        | None = None,
    ) -> None:
        """Create defined arguments and subparsers."""

        # Make argument groups.
        def format_group_name(group_name: str) -> str:
            return (group_name + " options").strip()

        group_from_group_name: Dict[str, argparse._ArgumentGroup] = {
            "": parser._action_groups[1],
            **{
                cast(str, group.title).partition(" ")[0]: group
                for group in parser._action_groups[2:]
            },
        }
        positional_group = parser._action_groups[0]
        assert positional_group.title == "positional arguments"

        # Inherit mutex groups from parent or create new dict
        if exclusive_group_from_group_conf is None:
            exclusive_group_from_group_conf = {}

        # Add each argument group. Groups with only suppressed arguments won't
        # be added.
        for arg in self.args:
            # Don't add suppressed arguments to the parser.
            if arg.is_suppressed():
                continue
            elif arg.field.is_positional():
                arg.add_argument(positional_group)
                continue
            elif arg.field.mutex_group is not None:
                group_conf = arg.field.mutex_group
                if group_conf not in exclusive_group_from_group_conf:
                    exclusive_group_from_group_conf[group_conf] = (
<<<<<<< HEAD
                        parser.add_mutually_exclusive_group(
                            required=group_conf.required
                        )
=======
                        parser.add_argument_group(
                            "mutually exclusive",
                            description=_argparse_formatter.str_from_rich(
                                Text.from_markup(
                                    "Exactly one argument must be passed in. [bright_red](required)[/bright_red]"
                                )
                            )
                            if group_conf.required
                            else "At most one argument can be overridden.",
                        ).add_mutually_exclusive_group(required=group_conf.required)
>>>>>>> 93701859
                    )
                arg.add_argument(exclusive_group_from_group_conf[group_conf])
            else:
                group_name = (
                    arg.extern_prefix
                    if arg.field.argconf.name != ""
                    # If the field name is "erased", we'll place the argument in
                    # the parent's group.
                    #
                    # This is to avoid "issue 1" in:
                    # https://github.com/brentyi/tyro/issues/183
                    #
                    # Setting `tyro.conf.arg(name="")` should generally be
                    # discouraged, so this will rarely matter.
                    else arg.extern_prefix.rpartition(".")[0]
                )
                if group_name not in group_from_group_name:
                    description = (
                        parent.helptext_from_intern_prefixed_field_name.get(
                            arg.intern_prefix
                        )
                        if parent is not None
                        else None
                    )
                    group_from_group_name[group_name] = parser.add_argument_group(
                        format_group_name(group_name),
                        description=description,
                    )
                arg.add_argument(group_from_group_name[group_name])

        for child in self.child_from_prefix.values():
            child.apply_args(
                parser,
                parent=self,
                exclusive_group_from_group_conf=exclusive_group_from_group_conf,
            )


def handle_field(
    field: _fields.FieldDefinition,
    parent_classes: Set[Type[Any]],
    intern_prefix: str,
    extern_prefix: str,
    subcommand_prefix: str,
    add_help: bool,
) -> Union[
    _arguments.ArgumentDefinition,
    ParserSpecification,
    SubparsersSpecification,
]:
    """Determine what to do with a single field definition."""

    # Check that the default value matches the final resolved type.
    # There's some similar Union-specific logic for this in narrow_union_type(). We
    # may be able to consolidate this.
    if (
        not _resolver.is_instance(field.type_stripped, field.default)
        # If a custom constructor is set, static_type may not be
        # matched to the annotated type.
        and field.argconf.constructor_factory is None
        and field.default not in _singleton.DEFAULT_SENTINEL_SINGLETONS
        # The numeric tower in Python is wacky. This logic is non-critical, so
        # we'll just skip it (+the complexity) for numbers.
        and not isinstance(field.default, numbers.Number)
    ):
        # If the default value doesn't match the resolved type, we expand the
        # type. This is inspired by https://github.com/brentyi/tyro/issues/88.
        field_name = _strings.make_field_name([extern_prefix, field.extern_name])
        message = (
            f"The field `{field_name}` is annotated with type `{field.type}`, "
            f"but the default value `{field.default}` has type `{type(field.default)}`. "
            f"We'll try to handle this gracefully, but it may cause unexpected behavior."
        )
        warnings.warn(message)
        field = field.with_new_type_stripped(
            Union[field.type_stripped, type(field.default)]  # type: ignore
        )

    # Force primitive if (1) the field is annotated with a primitive constructor spec, or (2) if
    # a custom primitive exists for the type.
    force_primitive = (
        len(_resolver.unwrap_annotated(field.type, PrimitiveConstructorSpec)[1]) > 0
    ) or ConstructorRegistry._is_primitive_type(
        field.type, field.markers, nondefault_only=True
    )

    if not force_primitive:
        # (1) Handle Unions over callables; these result in subparsers.
        if _markers.Suppress not in field.markers:
            subparsers_attempt = SubparsersSpecification.from_field(
                field,
                parent_classes=parent_classes,
                intern_prefix=_strings.make_field_name(
                    [intern_prefix, field.intern_name]
                ),
                extern_prefix=_strings.make_field_name(
                    [extern_prefix, field.extern_name]
                ),
                add_help=add_help,
            )
            if subparsers_attempt is not None:
                return subparsers_attempt

        # (2) Handle nested callables.
        if _fields.is_struct_type(field.type, field.default):
            return ParserSpecification.from_callable_or_type(
                field.type_stripped,
                markers=field.markers,
                description=field.helptext,
                parent_classes=parent_classes,
                default_instance=field.default,
                intern_prefix=_strings.make_field_name(
                    [intern_prefix, field.intern_name]
                ),
                extern_prefix=(
                    _strings.make_field_name([extern_prefix, field.extern_name])
                    if field.argconf.prefix_name in (True, None)
                    else field.extern_name
                ),
                add_help=add_help,
                subcommand_prefix=subcommand_prefix,
                support_single_arg_types=False,
                is_root=False,
            )

    # (3) Handle primitive or fixed types. These produce a single argument!
    return _arguments.ArgumentDefinition(
        intern_prefix=intern_prefix,
        extern_prefix=extern_prefix,
        subcommand_prefix=subcommand_prefix,
        field=field,
    )


@dataclasses.dataclass(frozen=True)
class SubparsersSpecification:
    """Structure for defining subparsers. Each subparser is a parser with a name."""

    name: str
    description: str | None
    parser_from_name: Dict[str, ParserSpecification]
    default_name: str | None
    default_parser: ParserSpecification | None
    intern_prefix: str
    required: bool
    default_instance: Any
    options: Tuple[Union[TypeForm[Any], Callable], ...]

    @staticmethod
    def from_field(
        field: _fields.FieldDefinition,
        parent_classes: Set[Type[Any]],
        intern_prefix: str,
        extern_prefix: str,
        add_help: bool,
    ) -> SubparsersSpecification | ParserSpecification | None:
        """From a field: return either a subparser specification, a parser
        specification for subcommands when `tyro.conf.AvoidSubcommands` is used
        and a default is set, or `None` if the field does not create a
        subparser."""
        # Union of classes should create subparsers.
        typ = _resolver.unwrap_annotated(field.type_stripped)
        if not is_typing_union(get_origin(typ)):
            return None

        # We don't use sets here to retain order of subcommands.
        options: List[Union[type, Callable]]
        options = [typ for typ in get_args(typ)]

        # If specified, swap types using tyro.conf.subcommand(constructor=...).
        for i, option in enumerate(options):
            _, found_subcommand_configs = _resolver.unwrap_annotated(
                option, _confstruct._SubcommandConfig
            )
            if (
                len(found_subcommand_configs) > 0
                and found_subcommand_configs[0].constructor_factory is not None
            ):
                options[i] = Annotated[  # type: ignore
                    (
                        found_subcommand_configs[0].constructor_factory(),
                        *_resolver.unwrap_annotated(option, "all")[1],
                    )
                ]

        # Exit if we don't contain any nested types.
        if not any(
            [
                _fields.is_struct_type(cast(type, o), _singleton.MISSING_NONPROP)
                for o in options
            ]
        ):
            return None

        # Get subcommand configurations from `tyro.conf.subcommand()`.
        subcommand_config_from_name: Dict[str, _confstruct._SubcommandConfig] = {}
        subcommand_type_from_name: Dict[str, type] = {}
        for option in options:
            option_unwrapped, found_subcommand_configs = _resolver.unwrap_annotated(
                option, _confstruct._SubcommandConfig
            )
            subcommand_name = _strings.subparser_name_from_type(
                (
                    ""
                    if _markers.OmitSubcommandPrefixes in field.markers
                    else extern_prefix
                ),
                cast(type, option),
            )
            if subcommand_name in subcommand_type_from_name:
                # Raise a warning that the subcommand already exists
                original_type = subcommand_type_from_name[subcommand_name]
                original_type_full_name = (
                    f"{original_type.__module__}.{original_type.__name__}"
                )
                new_type_full_name = (
                    f"{option_unwrapped.__module__}.{option_unwrapped.__name__}"
                    if option_unwrapped is not None
                    else "None"
                )

                warnings.warn(
                    f"Duplicate subcommand name detected: '{subcommand_name}' is already used for "
                    f"{original_type_full_name} but will be overwritten by {new_type_full_name}. "
                    f"Only the last type ({new_type_full_name}) will be accessible via this subcommand. "
                    f"Consider using distinct class names or use tyro.conf.subcommand() to specify "
                    f"explicit subcommand names."
                )
            if len(found_subcommand_configs) != 0:
                # Explicitly annotated default.
                assert len(found_subcommand_configs) == 1, (
                    f"Expected only one subcommand config, but {subcommand_name} has"
                    f" {len(found_subcommand_configs)}."
                )
                subcommand_config_from_name[subcommand_name] = found_subcommand_configs[
                    0
                ]
            subcommand_type_from_name[subcommand_name] = cast(type, option)

        # If a field default is provided, try to find a matching subcommand name.
        default_name = None
        if field.default not in _singleton.MISSING_AND_MISSING_NONPROP:
            default_name = _subcommand_matching.match_subcommand(
                field.default,
                subcommand_config_from_name,
                subcommand_type_from_name,
            )
            assert default_name is not None, (
                f"`{extern_prefix}` was provided a default value of type"
                f" {type(field.default)} but no matching subcommand was found. A"
                " type may be missing in the Union type declaration for"
                f" `{extern_prefix}`, which currently expects {options}. "
                "The types may also be too complex for tyro's subcommand matcher; support "
                "is particularly limited for custom generic types."
            )

        # Handle `tyro.conf.AvoidSubcommands` with a default value.
        if default_name is not None and _markers.AvoidSubcommands in field.markers:
            return ParserSpecification.from_callable_or_type(
                subcommand_type_from_name[default_name],
                markers=field.markers,
                description=None,
                parent_classes=parent_classes,
                default_instance=field.default,
                intern_prefix=intern_prefix,
                extern_prefix=extern_prefix,
                add_help=add_help,
                subcommand_prefix=intern_prefix,
                support_single_arg_types=True,
            )

        # Add subcommands for each option.
        parser_from_name: Dict[str, ParserSpecification] = {}
        for option in options:
            subcommand_name = _strings.subparser_name_from_type(
                (
                    ""
                    if _markers.OmitSubcommandPrefixes in field.markers
                    else extern_prefix
                ),
                cast(type, option),
            )

            # Get a subcommand config: either pulled from the type annotations or the
            # field default.
            if subcommand_name in subcommand_config_from_name:
                subcommand_config = subcommand_config_from_name[subcommand_name]
            else:
                subcommand_config = _confstruct._SubcommandConfig(
                    "unused",
                    description=None,
                    default=_singleton.MISSING_NONPROP,
                    prefix_name=True,
                    constructor_factory=None,
                )

            # If names match, borrow subcommand default from field default.
            if default_name == subcommand_name and (
                field.default not in _singleton.MISSING_AND_MISSING_NONPROP
            ):
                subcommand_config = dataclasses.replace(
                    subcommand_config, default=field.default
                )

            # Strip the subcommand config from the option type.
            # Relevant: https://github.com/brentyi/tyro/pull/117
            option_origin, annotations = _resolver.unwrap_annotated(option, "all")
            annotations = tuple(
                a
                for a in annotations
                if not isinstance(a, _confstruct._SubcommandConfig)
            )
            if _markers.Suppress in annotations:
                continue

            if len(annotations) == 0:
                option = option_origin
            else:
                option = Annotated[(option_origin,) + annotations]  # type: ignore

            with _fields.FieldDefinition.marker_context(tuple(field.markers)):
                subparser = ParserSpecification.from_callable_or_type(
                    option,  # type: ignore
                    markers=field.markers,
                    description=subcommand_config.description,
                    parent_classes=parent_classes,
                    default_instance=subcommand_config.default,
                    intern_prefix=intern_prefix,
                    extern_prefix=extern_prefix,
                    add_help=add_help,
                    subcommand_prefix=intern_prefix,
                    support_single_arg_types=True,
                    is_root=False,
                )

            # Apply prefix to helptext in nested classes in subparsers.
            subparser = dataclasses.replace(
                subparser,
                helptext_from_intern_prefixed_field_name={
                    _strings.make_field_name([intern_prefix, k]): v
                    for k, v in subparser.helptext_from_intern_prefixed_field_name.items()
                },
            )
            parser_from_name[subcommand_name] = subparser

        # Default parser was suppressed!
        if default_name not in parser_from_name:
            default_name = None

        # Required if a default is passed in, but the default value has missing
        # parameters.
        default_parser = None
        if default_name is None:
            required = True
        else:
            required = False
            default_parser = parser_from_name[default_name]

            # If there are any required arguments.
            if any(map(lambda arg: arg.lowered.required, default_parser.args)):
                required = True
                default_parser = None

            # If there are any required subparsers.
            elif (
                default_parser.subparsers is not None
                and default_parser.subparsers.required
            ):
                required = True
                default_parser = None

        return SubparsersSpecification(
            name=field.intern_name,
            # If we wanted, we could add information about the default instance
            # automatically, as is done for normal fields. But for now we just rely on
            # the user to include it in the docstring.
            description=field.helptext,
            parser_from_name=parser_from_name,
            default_name=default_name,
            default_parser=default_parser,
            intern_prefix=intern_prefix,
            required=required,
            default_instance=field.default,
            options=tuple(options),
        )

    def apply(
        self,
        parent_parser: argparse.ArgumentParser,
        force_required_subparsers: bool,
    ) -> Tuple[argparse.ArgumentParser, ...]:
        title = "subcommands"
        metavar = "{" + ",".join(self.parser_from_name.keys()) + "}"

        required = self.required or force_required_subparsers

        if not required:
            title = "optional " + title
            metavar = f"[{metavar}]"

        # Make description.
        description_parts = []
        if self.description is not None:
            description_parts.append(self.description)
        if not required and self.default_name is not None:
            description_parts.append(f"(default: {self.default_name})")

        # If this subparser is required because of a required argument in a
        # parent (tyro.conf.ConsolidateSubcommandArgs).
        if not self.required and force_required_subparsers:
            description_parts.append("(required to specify parent argument)")

        description = (
            # We use `None` instead of an empty string to prevent a line break from
            # being created where the description would be.
            " ".join(description_parts) if len(description_parts) > 0 else None
        )

        # Add subparsers to every node in previous level of the tree.
        argparse_subparsers = parent_parser.add_subparsers(
            dest=_strings.make_subparser_dest(self.intern_prefix),
            description=description,
            required=required,
            title=title,
            metavar=metavar,
        )

        subparser_tree_leaves: List[argparse.ArgumentParser] = []
        for name, subparser_def in self.parser_from_name.items():
            helptext = subparser_def.description.replace("%", "%%")
            subparser = argparse_subparsers.add_parser(
                name,
                help=helptext,
                allow_abbrev=False,
                add_help=parent_parser.add_help,
            )

            # Attributes used for error message generation.
            assert isinstance(subparser, _argparse_formatter.TyroArgumentParser)
            assert isinstance(parent_parser, _argparse_formatter.TyroArgumentParser)
            subparser._parsing_known_args = parent_parser._parsing_known_args
            subparser._parser_specification = subparser_def
            subparser._console_outputs = parent_parser._console_outputs
            subparser._args = parent_parser._args

            subparser_tree_leaves.extend(
                subparser_def.apply(subparser, force_required_subparsers)
            )

        return tuple(subparser_tree_leaves)


def add_subparsers_to_leaves(
    root: SubparsersSpecification | None, leaf: SubparsersSpecification
) -> SubparsersSpecification:
    if root is None:
        return leaf

    new_parsers_from_name = {}
    for name, parser in root.parser_from_name.items():
        new_parsers_from_name[name] = dataclasses.replace(
            parser,
            subparsers=add_subparsers_to_leaves(parser.subparsers, leaf),
        )
    return dataclasses.replace(
        root,
        parser_from_name=new_parsers_from_name,
        required=root.required or leaf.required,
    )<|MERGE_RESOLUTION|>--- conflicted
+++ resolved
@@ -314,22 +314,9 @@
                 group_conf = arg.field.mutex_group
                 if group_conf not in exclusive_group_from_group_conf:
                     exclusive_group_from_group_conf[group_conf] = (
-<<<<<<< HEAD
                         parser.add_mutually_exclusive_group(
                             required=group_conf.required
                         )
-=======
-                        parser.add_argument_group(
-                            "mutually exclusive",
-                            description=_argparse_formatter.str_from_rich(
-                                Text.from_markup(
-                                    "Exactly one argument must be passed in. [bright_red](required)[/bright_red]"
-                                )
-                            )
-                            if group_conf.required
-                            else "At most one argument can be overridden.",
-                        ).add_mutually_exclusive_group(required=group_conf.required)
->>>>>>> 93701859
                     )
                 arg.add_argument(exclusive_group_from_group_conf[group_conf])
             else:
