"""Interface for generating `argparse.ArgumentParser()` definitions from callables."""

from __future__ import annotations

import dataclasses
import numbers
import warnings
from typing import Any, Callable, Dict, List, Set, Tuple, Type, TypeVar, Union, cast

from rich.text import Text
from typing_extensions import Annotated, get_args, get_origin

from tyro.constructors._registry import ConstructorRegistry
from tyro.constructors._struct_spec import UnsupportedStructTypeMessage

from . import _argparse as argparse
from . import (
    _argparse_formatter,
    _arguments,
    _docstrings,
    _fields,
    _resolver,
    _singleton,
    _strings,
    _subcommand_matching,
)
from ._typing import TypeForm
from ._typing_compat import is_typing_union
from .conf import _confstruct, _markers
from .conf._mutex_group import _MutexGroupConfig
from .constructors._primitive_spec import (
    PrimitiveConstructorSpec,
    UnsupportedTypeAnnotationError,
)

T = TypeVar("T")


@dataclasses.dataclass(frozen=True)
class ParserSpecification:
    """Each parser contains a list of arguments and optionally some subparsers."""

    f: Callable
    markers: Set[_markers._Marker]
    description: str
    args: List[_arguments.ArgumentDefinition]
    field_list: List[_fields.FieldDefinition]
    child_from_prefix: Dict[str, ParserSpecification]
    helptext_from_intern_prefixed_field_name: Dict[str, str | None]

    # We have two mechanics for tracking subparser groups:
    # - A single subparser group, which is what gets added in the tree structure built
    # by the argparse parser.
    subparsers: SubparsersSpecification | None
    # - A set of subparser groups, which reflect the tree structure built by the
    # hierarchy of a nested config structure.
    subparsers_from_intern_prefix: Dict[str, SubparsersSpecification]
    intern_prefix: str
    extern_prefix: str
    has_required_args: bool
    consolidate_subcommand_args: bool
<<<<<<< HEAD
    subparser_parent: ParserSpecification | None = None
=======
    add_help: bool
>>>>>>> 6d1e8af6

    @staticmethod
    def from_callable_or_type(
        f: Callable[..., T],
        markers: Set[_markers._Marker],
        description: str | None,
        parent_classes: Set[Type[Any]],
        default_instance: Union[
            T, _singleton.PropagatingMissingType, _singleton.NonpropagatingMissingType
        ],
        intern_prefix: str,
        extern_prefix: str,
<<<<<<< HEAD
        is_root: bool,
=======
        add_help: bool,
>>>>>>> 6d1e8af6
        subcommand_prefix: str = "",
        support_single_arg_types: bool = False,
    ) -> ParserSpecification:
        """Create a parser definition from a callable or type."""

        # Consolidate subcommand types.
        markers = markers | set(_resolver.unwrap_annotated(f, _markers._Marker)[1])
        consolidate_subcommand_args = _markers.ConsolidateSubcommandArgs in markers

        # Cycle detection.
        #
        # - 'parent' here refers to in the nesting hierarchy, not the superclass.
        # - We threshold by `max_nesting_depth` to suppress false positives,
        #  for example from custom constructors that behave differently
        #  depending the default value. (example: ml_collections.ConfigDict)
        max_nesting_depth = 128
        if (
            f in parent_classes
            and f is not dict
            and intern_prefix.count(".") > max_nesting_depth
        ):
            raise UnsupportedTypeAnnotationError(
                f"Found a cyclic dependency with type {f}."
            )

        # TODO: we are abusing the (minor) distinctions between types, classes, and
        # callables throughout the code. This is mostly for legacy reasons, could be
        # cleaned up.
        parent_classes = parent_classes | {cast(Type, f)}

        # Resolve the type of `f`, generate a field list.
        with _fields.FieldDefinition.marker_context(tuple(markers)):
            out = _fields.field_list_from_type_or_callable(
                f=f,
                default_instance=default_instance,
                support_single_arg_types=support_single_arg_types,
            )
            assert not isinstance(out, UnsupportedStructTypeMessage), out
            f, field_list = out

        has_required_args = False
        args = []
        helptext_from_intern_prefixed_field_name: Dict[str, str | None] = {}

        child_from_prefix: Dict[str, ParserSpecification] = {}

        subparsers = None
        subparsers_from_prefix = {}

        for field in field_list:
            field_out = handle_field(
                field,
                parent_classes=parent_classes,
                intern_prefix=intern_prefix,
                extern_prefix=extern_prefix,
                subcommand_prefix=subcommand_prefix,
                add_help=add_help,
            )
            if isinstance(field_out, _arguments.ArgumentDefinition):
                # Handle single arguments.
                args.append(field_out)
                if field_out.lowered.required:
                    has_required_args = True
            elif isinstance(field_out, SubparsersSpecification):
                # Handle subparsers.
                subparsers_from_prefix[field_out.intern_prefix] = field_out
                subparsers = add_subparsers_to_leaves(subparsers, field_out)
            elif isinstance(field_out, ParserSpecification):
                # Handle nested parsers.
                nested_parser = field_out
                child_from_prefix[field_out.intern_prefix] = nested_parser

                if nested_parser.has_required_args:
                    has_required_args = True

                # Include nested subparsers.
                if nested_parser.subparsers is not None:
                    subparsers_from_prefix.update(
                        nested_parser.subparsers_from_intern_prefix
                    )
                    subparsers = add_subparsers_to_leaves(
                        subparsers, nested_parser.subparsers
                    )

                # Helptext for this field; used as description for grouping arguments.
                class_field_name = _strings.make_field_name(
                    [intern_prefix, field.intern_name]
                )
                if field.helptext is not None:
                    helptext_from_intern_prefixed_field_name[class_field_name] = (
                        field.helptext
                    )
                else:
                    helptext_from_intern_prefixed_field_name[class_field_name] = (
                        _docstrings.get_callable_description(nested_parser.f)
                    )

                # If arguments are in an optional group, it indicates that the default_instance
                # will be used if none of the arguments are passed in.
                if (
                    len(nested_parser.args) >= 1
                    and _markers._OPTIONAL_GROUP in nested_parser.args[0].field.markers
                ):
                    current_helptext = helptext_from_intern_prefixed_field_name[
                        class_field_name
                    ]
                    helptext_from_intern_prefixed_field_name[class_field_name] = (
                        ("" if current_helptext is None else current_helptext + "\n\n")
                        + "Default: "
                        + str(field.default)
                    )

        parser_spec = ParserSpecification(
            f=f,
            markers=markers,
            description=_strings.remove_single_line_breaks(
                description
                if description is not None
                else _docstrings.get_callable_description(f)
            ),
            args=args,
            field_list=field_list,
            child_from_prefix=child_from_prefix,
            helptext_from_intern_prefixed_field_name=helptext_from_intern_prefixed_field_name,
            subparsers=subparsers,
            subparsers_from_intern_prefix=subparsers_from_prefix,
            intern_prefix=intern_prefix,
            extern_prefix=extern_prefix,
            has_required_args=has_required_args,
            consolidate_subcommand_args=consolidate_subcommand_args,
            add_help=add_help,
        )

        # When constructing the root parser: we recurse through subparsers and
        # set the "parent" pointers. This makes it easier to traverse
        # subparsers backward.
        if is_root:

            def set_subparser_parents(
                parser: ParserSpecification,
            ) -> None:
                """Set the parent of each subparser."""
                if parser.subparsers is None:
                    return
                for name, child in parser.subparsers.parser_from_name.items():
                    child = dataclasses.replace(child, subparser_parent=parser)
                    parser.subparsers.parser_from_name[name] = child
                    set_subparser_parents(child)

            set_subparser_parents(parser_spec)
        return parser_spec

    def apply(
        self, parser: argparse.ArgumentParser, force_required_subparsers: bool
    ) -> Tuple[argparse.ArgumentParser, ...]:
        """Create defined arguments and subparsers."""

        # Generate helptext.
        parser.description = self.description

        # `force_required_subparsers`: if we have required arguments and we're
        # consolidating all arguments into the leaves of the subparser trees, a
        # required argument in one node of this tree means that all of its
        # descendants are required.
        if self.consolidate_subcommand_args and self.has_required_args:
            force_required_subparsers = True

        # Create subparser tree.
        subparser_group = None
        if self.subparsers is not None:
            leaves = self.subparsers.apply(parser, force_required_subparsers)
            subparser_group = parser._action_groups.pop()
        else:
            leaves = (parser,)

        # Depending on whether we want to consolidate subcommand args, we can either
        # apply arguments to the intermediate parser or only on the leaves.
        if self.consolidate_subcommand_args:
            for leaf in leaves:
                self.apply_args(leaf)
        else:
            self.apply_args(parser)

        if subparser_group is not None:
            parser._action_groups.append(subparser_group)

        # Break some API boundaries to rename the "optional arguments" => "options".
        assert parser._action_groups[1].title in (
            # python <= 3.9
            "optional arguments",
            # python >= 3.10
            "options",
        )
        parser._action_groups[1].title = "options"

        return leaves

    def apply_args(
        self,
        parser: argparse.ArgumentParser,
        parent: ParserSpecification | None = None,
        exclusive_group_from_group_conf: Dict[
            _MutexGroupConfig, argparse._MutuallyExclusiveGroup
        ]
        | None = None,
    ) -> None:
        """Create defined arguments and subparsers."""

        # Make argument groups.
        def format_group_name(group_name: str) -> str:
            return (group_name + " options").strip()

        group_from_group_name: Dict[str, argparse._ArgumentGroup] = {
            "": parser._action_groups[1],
            **{
                cast(str, group.title).partition(" ")[0]: group
                for group in parser._action_groups[2:]
            },
        }
        positional_group = parser._action_groups[0]
        assert positional_group.title == "positional arguments"

        # Inherit mutex groups from parent or create new dict
        if exclusive_group_from_group_conf is None:
            exclusive_group_from_group_conf = {}

        # Add each argument group. Groups with only suppressed arguments won't
        # be added.
        for arg in self.args:
            # Don't add suppressed arguments to the parser.
            if arg.is_suppressed():
                continue
            elif arg.field.is_positional():
                arg.add_argument(positional_group)
                continue
            elif arg.field.mutex_group is not None:
                group_conf = arg.field.mutex_group
                if group_conf not in exclusive_group_from_group_conf:
                    exclusive_group_from_group_conf[group_conf] = (
                        parser.add_argument_group(
                            "mutually exclusive",
                            description=_argparse_formatter.str_from_rich(
                                Text.from_markup(
                                    "Exactly one argument must be passed in. [bright_red](required)[/bright_red]"
                                )
                            )
                            if group_conf.required
                            else "At most one argument can overridden.",
                        ).add_mutually_exclusive_group(required=group_conf.required)
                    )
                arg.add_argument(exclusive_group_from_group_conf[group_conf])
            else:
                group_name = (
                    arg.extern_prefix
                    if arg.field.argconf.name != ""
                    # If the field name is "erased", we'll place the argument in
                    # the parent's group.
                    #
                    # This is to avoid "issue 1" in:
                    # https://github.com/brentyi/tyro/issues/183
                    #
                    # Setting `tyro.conf.arg(name="")` should generally be
                    # discouraged, so this will rarely matter.
                    else arg.extern_prefix.rpartition(".")[0]
                )
                if group_name not in group_from_group_name:
                    description = (
                        parent.helptext_from_intern_prefixed_field_name.get(
                            arg.intern_prefix
                        )
                        if parent is not None
                        else None
                    )
                    group_from_group_name[group_name] = parser.add_argument_group(
                        format_group_name(group_name),
                        description=description,
                    )
                arg.add_argument(group_from_group_name[group_name])

        for child in self.child_from_prefix.values():
            child.apply_args(
                parser,
                parent=self,
                exclusive_group_from_group_conf=exclusive_group_from_group_conf,
            )


def handle_field(
    field: _fields.FieldDefinition,
    parent_classes: Set[Type[Any]],
    intern_prefix: str,
    extern_prefix: str,
    subcommand_prefix: str,
    add_help: bool,
) -> Union[
    _arguments.ArgumentDefinition,
    ParserSpecification,
    SubparsersSpecification,
]:
    """Determine what to do with a single field definition."""

    # Check that the default value matches the final resolved type.
    # There's some similar Union-specific logic for this in narrow_union_type(). We
    # may be able to consolidate this.
    if (
        not _resolver.is_instance(field.type_stripped, field.default)
        # If a custom constructor is set, static_type may not be
        # matched to the annotated type.
        and field.argconf.constructor_factory is None
        and field.default not in _singleton.DEFAULT_SENTINEL_SINGLETONS
        # The numeric tower in Python is wacky. This logic is non-critical, so
        # we'll just skip it (+the complexity) for numbers.
        and not isinstance(field.default, numbers.Number)
    ):
        # If the default value doesn't match the resolved type, we expand the
        # type. This is inspired by https://github.com/brentyi/tyro/issues/88.
        field_name = _strings.make_field_name([extern_prefix, field.extern_name])
        message = (
            f"The field `{field_name}` is annotated with type `{field.type}`, "
            f"but the default value `{field.default}` has type `{type(field.default)}`. "
            f"We'll try to handle this gracefully, but it may cause unexpected behavior."
        )
        warnings.warn(message)
        field = field.with_new_type_stripped(
            Union[field.type_stripped, type(field.default)]  # type: ignore
        )

    # Force primitive if (1) the field is annotated with a primitive constructor spec, or (2) if
    # a custom primitive exists for the type.
    force_primitive = (
        len(_resolver.unwrap_annotated(field.type, PrimitiveConstructorSpec)[1]) > 0
    ) or ConstructorRegistry._is_primitive_type(
        field.type, field.markers, nondefault_only=True
    )

    if not force_primitive:
        # (1) Handle Unions over callables; these result in subparsers.
        if _markers.Suppress not in field.markers:
            subparsers_attempt = SubparsersSpecification.from_field(
                field,
                parent_classes=parent_classes,
                intern_prefix=_strings.make_field_name(
                    [intern_prefix, field.intern_name]
                ),
                extern_prefix=_strings.make_field_name(
                    [extern_prefix, field.extern_name]
                ),
                add_help=add_help,
            )
            if subparsers_attempt is not None:
                if subparsers_attempt.default_parser is not None and (
                    _markers.AvoidSubcommands in field.markers
                ):
                    # Don't make a subparser, just use the default subcommand.
                    return subparsers_attempt.default_parser
                else:
                    return subparsers_attempt

        # (2) Handle nested callables.
        if _fields.is_struct_type(field.type, field.default):
            return ParserSpecification.from_callable_or_type(
                field.type_stripped,
                markers=field.markers,
                description=field.helptext,
                parent_classes=parent_classes,
                default_instance=field.default,
                intern_prefix=_strings.make_field_name(
                    [intern_prefix, field.intern_name]
                ),
                extern_prefix=(
                    _strings.make_field_name([extern_prefix, field.extern_name])
                    if field.argconf.prefix_name in (True, None)
                    else field.extern_name
                ),
                add_help=add_help,
                subcommand_prefix=subcommand_prefix,
                support_single_arg_types=False,
                is_root=False,
            )

    # (3) Handle primitive or fixed types. These produce a single argument!
    return _arguments.ArgumentDefinition(
        intern_prefix=intern_prefix,
        extern_prefix=extern_prefix,
        subcommand_prefix=subcommand_prefix,
        field=field,
    )


@dataclasses.dataclass(frozen=True)
class SubparsersSpecification:
    """Structure for defining subparsers. Each subparser is a parser with a name."""

    name: str
    description: str | None
    parser_from_name: Dict[str, ParserSpecification]
    default_name: str | None
    default_parser: ParserSpecification | None
    intern_prefix: str
    required: bool
    default_instance: Any
    options: Tuple[Union[TypeForm[Any], Callable], ...]

    @staticmethod
    def from_field(
        field: _fields.FieldDefinition,
        parent_classes: Set[Type[Any]],
        intern_prefix: str,
        extern_prefix: str,
        add_help: bool,
    ) -> SubparsersSpecification | None:
        # Union of classes should create subparsers.
        typ = _resolver.unwrap_annotated(field.type_stripped)
        if not is_typing_union(get_origin(typ)):
            return None

        # We don't use sets here to retain order of subcommands.
        options: List[Union[type, Callable]]
        options = [typ for typ in get_args(typ)]
        options = [
            (
                # Cast seems unnecessary but needed in mypy... (1.4.1)
                cast(Callable, none_proxy) if o is type(None) else o
            )
            for o in options
        ]

        # If specified, swap types using tyro.conf.subcommand(constructor=...).
        for i, option in enumerate(options):
            _, found_subcommand_configs = _resolver.unwrap_annotated(
                option, _confstruct._SubcommandConfig
            )
            if (
                len(found_subcommand_configs) > 0
                and found_subcommand_configs[0].constructor_factory is not None
            ):
                options[i] = Annotated[  # type: ignore
                    (
                        found_subcommand_configs[0].constructor_factory(),
                        *_resolver.unwrap_annotated(option, "all")[1],
                    )
                ]

        # Exit if we don't contain any nested types.
        if not any(
            [
                o is not none_proxy
                and _fields.is_struct_type(cast(type, o), _singleton.MISSING_NONPROP)
                for o in options
            ]
        ):
            return None

        # Get subcommand configurations from `tyro.conf.subcommand()`.
        subcommand_config_from_name: Dict[str, _confstruct._SubcommandConfig] = {}
        subcommand_type_from_name: Dict[str, type] = {}
        for option in options:
            option_unwrapped, found_subcommand_configs = _resolver.unwrap_annotated(
                option, _confstruct._SubcommandConfig
            )
            subcommand_name = _strings.subparser_name_from_type(
                (
                    ""
                    if _markers.OmitSubcommandPrefixes in field.markers
                    else extern_prefix
                ),
                type(None) if option_unwrapped is none_proxy else cast(type, option),
            )
            if subcommand_name in subcommand_type_from_name:
                # Raise a warning that the subcommand already exists
                original_type = subcommand_type_from_name[subcommand_name]
                new_type = (
                    type(None) if option_unwrapped is none_proxy else option_unwrapped
                )
                original_type_full_name = (
                    f"{original_type.__module__}.{original_type.__name__}"
                )
                new_type_full_name = (
                    f"{new_type.__module__}.{new_type.__name__}"
                    if new_type is not None
                    else "None"
                )

                warnings.warn(
                    f"Duplicate subcommand name detected: '{subcommand_name}' is already used for "
                    f"{original_type_full_name} but will be overwritten by {new_type_full_name}. "
                    f"Only the last type ({new_type_full_name}) will be accessible via this subcommand. "
                    f"Consider using distinct class names or use tyro.conf.subcommand() to specify "
                    f"explicit subcommand names."
                )
            if len(found_subcommand_configs) != 0:
                # Explicitly annotated default.
                assert len(found_subcommand_configs) == 1, (
                    f"Expected only one subcommand config, but {subcommand_name} has"
                    f" {len(found_subcommand_configs)}."
                )
                subcommand_config_from_name[subcommand_name] = found_subcommand_configs[
                    0
                ]
            subcommand_type_from_name[subcommand_name] = cast(type, option)

        # If a field default is provided, try to find a matching subcommand name.
        default_name = None
        if field.default not in _singleton.MISSING_AND_MISSING_NONPROP:
            # Subcommand matcher won't work with `none_proxy`.
            if field.default is None:
                default_name = next(
                    iter(
                        filter(
                            lambda pair: pair[1] is none_proxy,
                            subcommand_type_from_name.items(),
                        )
                    )
                )[0]
            else:
                default_name = _subcommand_matching.match_subcommand(
                    field.default,
                    subcommand_config_from_name,
                    subcommand_type_from_name,
                )

            assert default_name is not None, (
                f"`{extern_prefix}` was provided a default value of type"
                f" {type(field.default)} but no matching subcommand was found. A"
                " type may be missing in the Union type declaration for"
                f" `{extern_prefix}`, which currently expects {options}. "
                "The types may also be too complex for tyro's subcommand matcher; support "
                "is particularly limited for custom generic types."
            )

        # Add subcommands for each option.
        parser_from_name: Dict[str, ParserSpecification] = {}
        for option in options:
            subcommand_name = _strings.subparser_name_from_type(
                (
                    ""
                    if _markers.OmitSubcommandPrefixes in field.markers
                    else extern_prefix
                ),
                type(None) if option is none_proxy else cast(type, option),
            )

            # Get a subcommand config: either pulled from the type annotations or the
            # field default.
            if subcommand_name in subcommand_config_from_name:
                subcommand_config = subcommand_config_from_name[subcommand_name]
            else:
                subcommand_config = _confstruct._SubcommandConfig(
                    "unused",
                    description=None,
                    default=_singleton.MISSING_NONPROP,
                    prefix_name=True,
                    constructor_factory=None,
                )

            # If names match, borrow subcommand default from field default.
            if default_name == subcommand_name and (
                field.default not in _singleton.MISSING_AND_MISSING_NONPROP
            ):
                subcommand_config = dataclasses.replace(
                    subcommand_config, default=field.default
                )

            # Strip the subcommand config from the option type.
            # Relevant: https://github.com/brentyi/tyro/pull/117
            option_origin, annotations = _resolver.unwrap_annotated(option, "all")
            annotations = tuple(
                a
                for a in annotations
                if not isinstance(a, _confstruct._SubcommandConfig)
            )
            if _markers.Suppress in annotations:
                continue

            if len(annotations) == 0:
                option = option_origin
            else:
                option = Annotated[(option_origin,) + annotations]  # type: ignore

            with _fields.FieldDefinition.marker_context(tuple(field.markers)):
                subparser = ParserSpecification.from_callable_or_type(
                    option,  # type: ignore
                    markers=field.markers,
                    description=subcommand_config.description,
                    parent_classes=parent_classes,
                    default_instance=subcommand_config.default,
                    intern_prefix=intern_prefix,
                    extern_prefix=extern_prefix,
                    add_help=add_help,
                    subcommand_prefix=intern_prefix,
                    support_single_arg_types=True,
                    is_root=False,
                )

            # Apply prefix to helptext in nested classes in subparsers.
            subparser = dataclasses.replace(
                subparser,
                helptext_from_intern_prefixed_field_name={
                    _strings.make_field_name([intern_prefix, k]): v
                    for k, v in subparser.helptext_from_intern_prefixed_field_name.items()
                },
            )
            parser_from_name[subcommand_name] = subparser

        # Default parser was suppressed!
        if default_name not in parser_from_name:
            default_name = None

        # Required if a default is passed in, but the default value has missing
        # parameters.
        default_parser = None
        if default_name is None:
            required = True
        else:
            required = False
            default_parser = parser_from_name[default_name]

            # If there are any required arguments.
            if any(map(lambda arg: arg.lowered.required, default_parser.args)):
                required = True
                default_parser = None

            # If there are any required subparsers.
            elif (
                default_parser.subparsers is not None
                and default_parser.subparsers.required
            ):
                required = True
                default_parser = None

        return SubparsersSpecification(
            name=field.intern_name,
            # If we wanted, we could add information about the default instance
            # automatically, as is done for normal fields. But for now we just rely on
            # the user to include it in the docstring.
            description=field.helptext,
            parser_from_name=parser_from_name,
            default_name=default_name,
            default_parser=default_parser,
            intern_prefix=intern_prefix,
            required=required,
            default_instance=field.default,
            options=tuple(options),
        )

    def apply(
        self,
        parent_parser: argparse.ArgumentParser,
        force_required_subparsers: bool,
    ) -> Tuple[argparse.ArgumentParser, ...]:
        title = "subcommands"
        metavar = "{" + ",".join(self.parser_from_name.keys()) + "}"

        required = self.required or force_required_subparsers

        if not required:
            title = "optional " + title
            metavar = f"[{metavar}]"

        # Make description.
        description_parts = []
        if self.description is not None:
            description_parts.append(self.description)
        if not required and self.default_name is not None:
            description_parts.append(f"(default: {self.default_name})")

        # If this subparser is required because of a required argument in a
        # parent (tyro.conf.ConsolidateSubcommandArgs).
        if not self.required and force_required_subparsers:
            description_parts.append("(required to specify parent argument)")

        description = (
            # We use `None` instead of an empty string to prevent a line break from
            # being created where the description would be.
            " ".join(description_parts) if len(description_parts) > 0 else None
        )

        # Add subparsers to every node in previous level of the tree.
        argparse_subparsers = parent_parser.add_subparsers(
            dest=_strings.make_subparser_dest(self.intern_prefix),
            description=description,
            required=required,
            title=title,
            metavar=metavar,
        )

        subparser_tree_leaves: List[argparse.ArgumentParser] = []
        for name, subparser_def in self.parser_from_name.items():
            helptext = subparser_def.description.replace("%", "%%")
            subparser = argparse_subparsers.add_parser(
                name,
                help=helptext,
                allow_abbrev=False,
                add_help=parent_parser.add_help,
            )

            # Attributes used for error message generation.
            assert isinstance(subparser, _argparse_formatter.TyroArgumentParser)
            assert isinstance(parent_parser, _argparse_formatter.TyroArgumentParser)
            subparser._parsing_known_args = parent_parser._parsing_known_args
            subparser._parser_specification = subparser_def
            subparser._console_outputs = parent_parser._console_outputs
            subparser._args = parent_parser._args

            subparser_tree_leaves.extend(
                subparser_def.apply(subparser, force_required_subparsers)
            )

        return tuple(subparser_tree_leaves)


def add_subparsers_to_leaves(
    root: SubparsersSpecification | None, leaf: SubparsersSpecification
) -> SubparsersSpecification:
    if root is None:
        return leaf

    new_parsers_from_name = {}
    for name, parser in root.parser_from_name.items():
        new_parsers_from_name[name] = dataclasses.replace(
            parser,
            subparsers=add_subparsers_to_leaves(parser.subparsers, leaf),
        )
    return dataclasses.replace(
        root,
        parser_from_name=new_parsers_from_name,
        required=root.required or leaf.required,
    )


def none_proxy() -> None:
    return None<|MERGE_RESOLUTION|>--- conflicted
+++ resolved
@@ -59,11 +59,8 @@
     extern_prefix: str
     has_required_args: bool
     consolidate_subcommand_args: bool
-<<<<<<< HEAD
-    subparser_parent: ParserSpecification | None = None
-=======
+    subparser_parent: ParserSpecification | None
     add_help: bool
->>>>>>> 6d1e8af6
 
     @staticmethod
     def from_callable_or_type(
@@ -76,11 +73,8 @@
         ],
         intern_prefix: str,
         extern_prefix: str,
-<<<<<<< HEAD
         is_root: bool,
-=======
         add_help: bool,
->>>>>>> 6d1e8af6
         subcommand_prefix: str = "",
         support_single_arg_types: bool = False,
     ) -> ParserSpecification:
@@ -211,6 +205,7 @@
             extern_prefix=extern_prefix,
             has_required_args=has_required_args,
             consolidate_subcommand_args=consolidate_subcommand_args,
+            subparser_parent=None,
             add_help=add_help,
         )
 
