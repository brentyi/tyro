import sys
from typing import Any

if sys.version_info >= (3, 11):
    SubclassableAny = Any
else:  # pragma: no cover
    from typing_extensions import Any as SubclassableAny


class Singleton:
    # Singleton pattern.
    # https://www.python.org/download/releases/2.2/descrintro/#__new__
    def __new__(cls, *args, **kwds):
        it = cls.__dict__.get("__it__")
        if it is not None:
            return it
        cls.__it__ = it = object.__new__(cls)
        it.init(*args, **kwds)
        return it

    def init(self, *args, **kwds):
        pass


# We subclass `Any` to prevent typeguard from failing for MISSING types.
#
# https://github.com/agronholm/typeguard/blob/dd98a9a0ff050166716120cc8614fa90d710a879/src/typeguard/_checkers.py#L933-L935


<<<<<<< HEAD
class PropagatingMissingType(Singleton, SubclassableAny):
    pass


class NonpropagatingMissingType(Singleton, SubclassableAny):
    pass
=======
class PropagatingMissingType(Singleton, unittest.mock.Mock):
    """Type for the :data:`tyro.MISSING` singleton."""

    def __repr__(self) -> str:
        return "tyro.MISSING"


class NonpropagatingMissingType(Singleton, unittest.mock.Mock):
    """Type for the :data:`tyro.MISSING_NONPROP` singleton."""

    def __repr__(self) -> str:
        return "tyro.MISSING_NONPROP"
>>>>>>> a736d1f3


class ExcludeFromCallType(Singleton):
    pass


class NotRequiredButWeDontKnowTheValueType(Singleton):
    pass


# We have two types of missing sentinels: a propagating missing value, which when set as
# a default will set all child values of nested structures as missing as well, and a
# nonpropagating missing sentinel, which does not override child defaults.
MISSING: Any = PropagatingMissingType()
"""Sentinel value to mark default values as missing. Can be used to mark fields
passed in via `default=` for `tyro.cli()` as required.

When used, the 'missing' semantics propagate to children. For example, if we write:

.. code-block:: python

    def main(inner: Dataclass = tyro.MISSING) -> None:
        ...

    tyro.cli(main)

then all fields belonging to ``Dataclass`` will be marked as missing, even if a
default exists in the dataclass definition.
"""
MISSING_NONPROP: Any = NonpropagatingMissingType()
"""Non-propagating version of :data:`tyro.MISSING`.

When used, the 'missing' semantics do not propagate to children. For example:

.. code-block:: python

    def main(inner: Dataclass = tyro.MISSING_NONPROP) -> None:
        ...

    tyro.cli(main)

is equivalent to:

.. code-block:: python

    def main(inner: Dataclass) -> None:
        ...

    tyro.cli(main)

where default values for fields belonging to ``Dataclass`` will be taken from
the dataclass definition.
"""


MISSING_AND_MISSING_NONPROP = (MISSING, MISSING_NONPROP)
"""Singletons that are considered missing values when generating CLI interfaces."""

EXCLUDE_FROM_CALL = ExcludeFromCallType()
"""Singleton indicating that an argument should not be passed into a field
constructor. This is used for :py:class:`typing.TypedDict`."""

DEFAULT_SENTINEL_SINGLETONS = MISSING_AND_MISSING_NONPROP + (EXCLUDE_FROM_CALL,)
"""Singletons that are used as default sentinels when generating CLI interfaces."""<|MERGE_RESOLUTION|>--- conflicted
+++ resolved
@@ -27,27 +27,18 @@
 # https://github.com/agronholm/typeguard/blob/dd98a9a0ff050166716120cc8614fa90d710a879/src/typeguard/_checkers.py#L933-L935
 
 
-<<<<<<< HEAD
 class PropagatingMissingType(Singleton, SubclassableAny):
-    pass
-
-
-class NonpropagatingMissingType(Singleton, SubclassableAny):
-    pass
-=======
-class PropagatingMissingType(Singleton, unittest.mock.Mock):
     """Type for the :data:`tyro.MISSING` singleton."""
 
     def __repr__(self) -> str:
         return "tyro.MISSING"
 
 
-class NonpropagatingMissingType(Singleton, unittest.mock.Mock):
+class NonpropagatingMissingType(Singleton, SubclassableAny):
     """Type for the :data:`tyro.MISSING_NONPROP` singleton."""
 
     def __repr__(self) -> str:
         return "tyro.MISSING_NONPROP"
->>>>>>> a736d1f3
 
 
 class ExcludeFromCallType(Singleton):
