--- conflicted
+++ resolved
@@ -288,7 +288,6 @@
         parser_from_name: Dict[str, ParserSpecification] = {}
         for option in options_no_none:
             name = _strings.subparser_name_from_type(prefix, option)
-<<<<<<< HEAD
             option, found_subcommand_configs = _resolver.unwrap_annotated(
                 option, conf._subcommands._SubcommandConfiguration
             )
@@ -307,8 +306,6 @@
                     ),
                 )
 
-=======
->>>>>>> 4a218dbb
             subparser = ParserSpecification.from_callable(
                 option,
                 description=found_subcommand_configs[0].description,
@@ -318,14 +315,6 @@
                 default_instance=found_subcommand_configs[0].default,
                 prefix=prefix,
             )
-            subparser = dataclasses.replace(
-                subparser,
-                helptext_from_nested_class_field_name={
-                    _strings.make_field_name([prefix, k]): v
-                    for k, v in subparser.helptext_from_nested_class_field_name.items()
-                },
-            )
-            parser_from_name[name] = subparser
 
             # Apply prefix to helptext in nested classes in subparsers.
             subparser = dataclasses.replace(
