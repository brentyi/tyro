--- conflicted
+++ resolved
@@ -702,8 +702,8 @@
         )
 
     error = strip_ansi_sequences(target.getvalue())
+    print(error)
     assert error.count("commit") == 2
-<<<<<<< HEAD
     assert "--help" in error
 
 
@@ -713,8 +713,6 @@
         tyro.cli(dict[str, int], args="hello 5 world".split(" "))
     error = strip_ansi_sequences(target.getvalue())
     assert "dummy" not in error
-=======
-    assert error.count("--help") == 2
 
 
 def test_unsupported_generic_collection() -> None:
@@ -724,5 +722,4 @@
         headless: bool = False
 
     with pytest.raises(UnsupportedTypeAnnotationError):
-        tyro.cli(List[MiscStruct], args=[])
->>>>>>> 61b5e929
+        tyro.cli(List[MiscStruct], args=[])