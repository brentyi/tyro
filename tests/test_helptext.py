--- conflicted
+++ resolved
@@ -511,11 +511,7 @@
 
 def test_metavar_5() -> None:
     def main(
-<<<<<<< HEAD
-        x: List[Union[Tuple[int, int], Tuple[str, str]],] = [(1, 1), (2, 2)]
-=======
         x: List[Union[Tuple[int, int], Tuple[str, str]]] = [(1, 1), (2, 2)]
->>>>>>> 59f64bcd
     ) -> None:
         pass
 
