--- conflicted
+++ resolved
@@ -4,15 +4,11 @@
 from typing import cast
 
 import pytest
-<<<<<<< HEAD
-from pydantic import BaseModel, Field
+from pydantic import BaseModel, Field, v1
 from typing_extensions import Annotated
-=======
-import tyro._strings
-from pydantic import BaseModel, Field, v1
->>>>>>> d076c44a
 
 import tyro
+import tyro._strings
 
 
 def test_pydantic() -> None:
@@ -133,14 +129,14 @@
     assert isinstance(result, AnnotatedAsPositional)
 
 
-<<<<<<< HEAD
 def test_pydantic_alias() -> None:
     class AliasCfg(BaseModel):
         alias: Annotated[str, tyro.conf.arg(aliases=["-a"])]
 
     assert tyro.cli(AliasCfg, args=["--alias", "3"]) == AliasCfg(alias="3")
     assert tyro.cli(AliasCfg, args=["-a", "3"]) == AliasCfg(alias="3")
-=======
+
+
 def test_pydantic_default_instance() -> None:
     class Inside(BaseModel):
         x: int = 1
@@ -183,5 +179,4 @@
     assert tyro.cli(Outside, args=[]).m.i.x == 2, (
         "Expected x value from the default instance",
     )
-    assert tyro.cli(Outside, args=["--m.i.x", "3"]).m.i.x == 3
->>>>>>> d076c44a
+    assert tyro.cli(Outside, args=["--m.i.x", "3"]).m.i.x == 3