[build-system]
requires = ["hatchling"]
build-backend = "hatchling.build"

[tool.hatch.version]
path = "src/tyro/__init__.py"

[tool.hatch.build.targets.wheel]
packages = ["src/tyro"]

[project]
name = "tyro"
authors = [
    {name = "brentyi", email = "brentyi@berkeley.edu"},
]
description = "CLI interfaces & config objects, from types"
dynamic = ["version"]
readme = "README.md"
license = { text = "MIT" }
requires-python = ">=3.8"
classifiers = [
    "Programming Language :: Python :: 3",
    "Programming Language :: Python :: 3.8",
    "Programming Language :: Python :: 3.9",
    "Programming Language :: Python :: 3.10",
    "Programming Language :: Python :: 3.11",
    "Programming Language :: Python :: 3.12",
    "Programming Language :: Python :: 3.13",
    "License :: OSI Approved :: MIT License",
    "Operating System :: OS Independent"
]
dependencies = [
    "typeguard>=4.0.0",
    "docstring-parser>=0.15",
<<<<<<< HEAD
    "typing-extensions>=4.13.0rc1; python_version>='3.8'",
    "typing-extensions>=4.7.0; python_version<'3.8'",
    "backports.cached-property>=1.0.2; python_version<'3.8'",
=======
    "typing-extensions>=4.9.0",
>>>>>>> eeaf4cd9
    "colorama>=0.4.0; platform_system=='Windows'",
    "rich>=11.1.0",
    "shtab>=1.5.6",
    "eval_type_backport>=0.1.3; python_version<'3.10'",
]

[project.optional-dependencies]
dev = [
    "PyYAML>=6.0",
    "pytest>=7.1.2",
    "pytest-cov>=3.0.0",
    "pytest-xdist>=3.5.0",
    "omegaconf>=2.2.2",
    "attrs>=21.4.0",
    "torch>=1.10.0;python_version<='3.12'",
    "pyright>=1.1.349,!=1.1.379",
    "ruff>=0.1.13",
    "mypy>=1.4.1",
    "numpy>=1.20.0",
    "flax>=0.6.9;python_version<='3.12'",
    "pydantic>=2.5.2,!=2.10.0",
    "coverage[toml]>=6.5.0",
    "eval_type_backport>=0.1.3",
    "ml_collections>=0.1.0",
]

[project.urls]
"GitHub" = "https://github.com/brentyi/tyro"

[tool.mypy]
python_version = "3.12"
ignore_missing_imports = true
warn_unused_configs = true
exclude = ["^tests/test_py311_generated/.*", "_argparse\\.py"]

[tool.coverage.run]
omit = ["**/_argparse.py"]

[tool.coverage.report]
exclude_lines = [
    # Have to re-enable the standard pragma
    "pragma: no cover",

    # Don't compute coverage for abstract methods, properties
    "@abstract",
    "@abc\\.abstract",

    # or warnings
    "warnings",

    # or empty function bodies
    "pass",
    "\\.\\.\\.",

    # or typing imports
    "TYPE_CHECKING",

    # or assert statements & errors
    "assert",
    "raise AssertionError",

    # or anything that's not implemented
    "NotImplementedError()",

    # or fallback imports
    "except ImportError:",

    # or anything that's deprecated
    "deprecated"
]

[tool.ruff]
src = ["src"]  # Needed to recognize first-party import location in GitHub action.
lint.select = [
    "E",  # pycodestyle errors.
    "F",  # Pyflakes rules.
    "PLC",  # Pylint convention warnings.
    "PLE",  # Pylint errors.
    "PLR",  # Pylint refactor recommendations.
    "PLW",  # Pylint warnings.
    "I"  # Import sorting.
]
lint.ignore = [
    "E741", # Ambiguous variable name. (l, O, or I)
    "E501",  # Line too long.
    "E731",  # Do not assign a lambda expression, use a def.
    "PLR2004",  # Magic value used in comparison.
    "PLR0915",  # Too many statements.
    "PLR0913",  # Too many arguments.
    "PLC0414",  # Import alias does not rename variable. (this is used for exporting names)
    "PLC1901",  # Use falsey strings.
    "PLR5501",  # Use `elif` instead of `else if`.
    "PLR0911",  # Too many return statements.
    "PLR0912",  # Too many branches.
    "PLW0603",  # Global statement updates are discouraged.
    "PLW2901"  # For loop variable overwritten.
]
extend-exclude = ["**/_argparse.py"]

[tool.pyright]
pythonVersion = "3.12"
ignore = ["**/_argparse.py", "./docs/**/*"]<|MERGE_RESOLUTION|>--- conflicted
+++ resolved
@@ -32,13 +32,7 @@
 dependencies = [
     "typeguard>=4.0.0",
     "docstring-parser>=0.15",
-<<<<<<< HEAD
-    "typing-extensions>=4.13.0rc1; python_version>='3.8'",
-    "typing-extensions>=4.7.0; python_version<'3.8'",
-    "backports.cached-property>=1.0.2; python_version<'3.8'",
-=======
-    "typing-extensions>=4.9.0",
->>>>>>> eeaf4cd9
+    "typing-extensions>=4.13.0rc1",
     "colorama>=0.4.0; platform_system=='Windows'",
     "rich>=11.1.0",
     "shtab>=1.5.6",
